--- conflicted
+++ resolved
@@ -46,11 +46,8 @@
   password              String?
   role                  UserRole            @default(NORMAL_USER)
   accounts              Account[]
-<<<<<<< HEAD
   refundRequests        CancelRefund[]      @relation("RefundRequests")
   processedRefunds      CancelRefund[]      @relation("ProcessedRefunds")
-=======
->>>>>>> df3e6054
   receivedNotifications Notification[]      @relation("NotificationReceiver")
   sentNotifications     Notification[]      @relation("NotificationSender")
   managedOrganization   Organization?       @relation("OrganizationManager")
@@ -175,11 +172,8 @@
   primaryFocusAreas String[]
   riskAssessment    RiskLevel?
   sessionNotes      String?
-<<<<<<< HEAD
   cancelRefund      CancelRefund?
   Payment           Payment[]
-=======
->>>>>>> df3e6054
   SessionReschedule SessionReschedule[]
   patient           Patient             @relation(fields: [patientId], references: [id], onDelete: Cascade)
   therapist         Therapist           @relation(fields: [therapistId], references: [id], onDelete: Cascade)
@@ -424,7 +418,6 @@
   TherapySession      TherapySession @relation(fields: [sessionId], references: [id], onDelete: Cascade)
 }
 
-<<<<<<< HEAD
 model CancelRefund {
   id                 String         @id @default(cuid())
   sessionId          String         @unique
@@ -481,8 +474,6 @@
   @@index([status], map: "idx_status")
 }
 
-=======
->>>>>>> df3e6054
 enum UserRole {
   NORMAL_USER
   PARENT_GUARDIAN
@@ -624,4 +615,5 @@
   CANCELLED
   CHARGEDBACK
   UNKNOWN
+}
 }