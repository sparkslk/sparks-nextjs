--- conflicted
+++ resolved
@@ -619,8 +619,4 @@
   CANCELLED
   CHARGEDBACK
   UNKNOWN
-<<<<<<< HEAD
-}
-=======
-}
->>>>>>> 31bd52fa
+}