// This is your Prisma schema file,
// learn more about it in the docs: https://pris.ly/d/prisma-schema

// Looking for ways to speed up your queries, or scale easily with your serverless or edge functions?
// Try Prisma Accelerate: https://pris.ly/cli/accelerate-init

// generator client {
//   provider      = "prisma-client-js"
//   binaryTargets = ["native", "linux-musl-arm64-openssl-3.0.x"]
// }

generator default {
  provider      = "prisma-client-js"
  binaryTargets = ["native", "linux-musl-arm64-openssl-3.0.x"]
  // This will generate the default @prisma/client in node_modules
}

datasource db {
  provider = "postgresql"
  url      = env("DATABASE_URL")
}

enum UserRole {
  NORMAL_USER
  PARENT_GUARDIAN
  THERAPIST
  MANAGER
  ADMIN
}

enum SessionStatus {
  REQUESTED
  APPROVED
  SCHEDULED
  COMPLETED
  CANCELLED
  DECLINED
  NO_SHOW
}

enum TaskStatus {
  PENDING
  IN_PROGRESS
  COMPLETED
  OVERDUE
}

enum AssessmentType {
  INITIAL
  PROGRESS
  FINAL
  FOLLOW_UP
}

enum NotificationType {
  APPOINTMENT
  REMINDER
  TASK
  SYSTEM
  EMERGENCY
}

enum Gender {
  MALE
  FEMALE
  OTHER
  PREFER_NOT_TO_SAY
}

// Auth Models (kept as is for role assignment)
model Account {
  id                String  @id @default(cuid())
  userId            String
  type              String
  provider          String
  providerAccountId String
  refresh_token     String? @db.Text
  access_token      String? @db.Text
  expires_at        Int?
  token_type        String?
  scope             String?
  id_token          String? @db.Text
  session_state     String?

  user User @relation(fields: [userId], references: [id], onDelete: Cascade)

  @@unique([provider, providerAccountId])
}

model Session {
  id           String   @id @default(cuid())
  sessionToken String   @unique
  userId       String
  expires      DateTime
  user         User     @relation(fields: [userId], references: [id], onDelete: Cascade)
}

model User {
  id            String    @id @default(cuid())
  name          String?
  email         String?   @unique
  emailVerified DateTime?
  image         String?
  password      String?
  role          UserRole  @default(NORMAL_USER)
  metadata      Json? // For storing role-specific data like license numbers, specializations, etc.

  // Relations
  accounts Account[]
  sessions Session[]

  // Role-specific relations
  therapistProfile    Therapist?
  patientProfile      Patient?
  parentGuardianRel   ParentGuardian[]
  managedOrganization Organization?    @relation("OrganizationManager")

  // Activity tracking
  sentNotifications     Notification[] @relation("NotificationSender")
  receivedNotifications Notification[] @relation("NotificationReceiver")

  createdAt DateTime @default(now())
  updatedAt DateTime @updatedAt
}

model VerificationToken {
  identifier String
  token      String   @unique
  expires    DateTime

  @@unique([identifier, token])
}

// Core Business Models
model Organization {
  id      String  @id @default(cuid())
  name    String
  code    String  @unique
  address String?
  phone   String?
  email   String?
  website String?

  // Relations
  managerId  String?     @unique
  manager    User?       @relation("OrganizationManager", fields: [managerId], references: [id])
  therapists Therapist[]
  patients   Patient[]

  createdAt DateTime @default(now())
  updatedAt DateTime @updatedAt
}

model Therapist {
<<<<<<< HEAD
  id             String   @id @default(cuid())
  userId         String   @unique
  licenseNumber  String   @unique
  specialization String[]
  experience     Int? // Years of experience
  bio            String?  @db.Text
  availability   Json? // Store availability schedule

  // Relations
  user           User          @relation(fields: [userId], references: [id], onDelete: Cascade)
  organizationId String?
  organization   Organization? @relation(fields: [organizationId], references: [id])

  // Professional relations
=======
  id              String           @id @default(cuid())
  userId          String           @unique
  licenseNumber   String           @unique
  specialization  String[]
  experience      Int?
  bio             String?
  availability    Json?
  organizationId  String?
  createdAt       DateTime         @default(now())
  updatedAt       DateTime         @updatedAt
  rating          Decimal?         @db.Decimal(3, 2)
  assessments     Assessment[]
  Medication      Medication[]
>>>>>>> 6c0e2c92
  patients        Patient[]
  therapySessions TherapySession[]
  treatments      Treatment[]
  assessments     Assessment[]
  treatmentPlans  TreatmentPlan[]

  createdAt DateTime @default(now())
  updatedAt DateTime @updatedAt
}

model Patient {
  id               String   @id @default(cuid())
  userId           String?  @unique
  firstName        String
  lastName         String
  dateOfBirth      DateTime
  gender           Gender
  phone            String?
  email            String?
  address          String?
  emergencyContact Json? // Store emergency contact info
  medicalHistory   String?  @db.Text

  // Relations
  user               User?         @relation(fields: [userId], references: [id], onDelete: SetNull)
  organizationId     String?
  organization       Organization? @relation(fields: [organizationId], references: [id])
  primaryTherapistId String?
<<<<<<< HEAD
  primaryTherapist   Therapist?    @relation(fields: [primaryTherapistId], references: [id])

  // Family relations
  parentGuardians ParentGuardian[]

  // Clinical relations
  therapySessions TherapySession[]
  treatments      Treatment[]
  assessments     Assessment[]
  treatmentPlans  TreatmentPlan[]
  tasks           Task[]

  createdAt DateTime @default(now())
  updatedAt DateTime @updatedAt
=======
  createdAt          DateTime         @default(now())
  updatedAt          DateTime         @updatedAt
  assessments        Assessment[]
  Medication         Medication[]
  parentGuardians    ParentGuardian[]
  organization       Organization?    @relation(fields: [organizationId], references: [id])
  primaryTherapist   Therapist?       @relation(fields: [primaryTherapistId], references: [id])
  user               User?            @relation(fields: [userId], references: [id])
  tasks              Task[]
  therapySessions    TherapySession[]
  treatments         Treatment[]
  treatmentPlans     TreatmentPlan[]
>>>>>>> 6c0e2c92
}

model ParentGuardian {
  id               String  @id @default(cuid())
  userId           String
  patientId        String
  relationship     String // mother, father, guardian, etc.
  isPrimary        Boolean @default(false)
  canMakeDecisions Boolean @default(true)

  // Relations
  user    User    @relation(fields: [userId], references: [id], onDelete: Cascade)
  patient Patient @relation(fields: [patientId], references: [id], onDelete: Cascade)

  createdAt DateTime @default(now())
  updatedAt DateTime @updatedAt

  @@unique([userId, patientId])
}

model TherapySession {
  id          String        @id @default(cuid())
  patientId   String
  therapistId String
  scheduledAt DateTime
  duration    Int // Duration in minutes
  status      SessionStatus @default(SCHEDULED)
  type        String // individual, group, family, etc.
  location    String?
  notes       String?       @db.Text
  objectives  String[] // Session objectives

  // Progress tracking
  patientMood   Int? // 1-10 scale
  engagement    Int? // 1-10 scale
  progressNotes String? @db.Text

  // Relations
  patient   Patient   @relation(fields: [patientId], references: [id], onDelete: Cascade)
  therapist Therapist @relation(fields: [therapistId], references: [id], onDelete: Cascade)

  createdAt DateTime @default(now())
  updatedAt DateTime @updatedAt
}

model TreatmentPlan {
  id            String    @id @default(cuid())
  patientId     String
  therapistId   String
  title         String
  description   String    @db.Text
  goals         String[]
  startDate     DateTime
  targetEndDate DateTime?
  isActive      Boolean   @default(true)

  // Relations
  patient    Patient     @relation(fields: [patientId], references: [id], onDelete: Cascade)
  therapist  Therapist   @relation(fields: [therapistId], references: [id], onDelete: Cascade)
  treatments Treatment[]

  createdAt DateTime @default(now())
  updatedAt DateTime @updatedAt
}

model Treatment {
  id              String    @id @default(cuid())
  treatmentPlanId String
  patientId       String
  therapistId     String
  name            String
  description     String    @db.Text
  instructions    String?   @db.Text
  frequency       String? // daily, weekly, etc.
  dosage          String?
  startDate       DateTime
  endDate         DateTime?
  isActive        Boolean   @default(true)

  // Relations
  treatmentPlan TreatmentPlan @relation(fields: [treatmentPlanId], references: [id], onDelete: Cascade)
  patient       Patient       @relation(fields: [patientId], references: [id], onDelete: Cascade)
  therapist     Therapist     @relation(fields: [therapistId], references: [id], onDelete: Cascade)

  createdAt DateTime @default(now())
  updatedAt DateTime @updatedAt
}

model Assessment {
  id              String         @id @default(cuid())
  patientId       String
  therapistId     String
  type            AssessmentType
  title           String
  description     String?        @db.Text
  questions       Json // Store assessment questions and structure
  responses       Json? // Store patient responses
  score           Float?
  interpretation  String?        @db.Text
  recommendations String?        @db.Text
  assessmentDate  DateTime

  // Relations
  patient   Patient   @relation(fields: [patientId], references: [id], onDelete: Cascade)
  therapist Therapist @relation(fields: [therapistId], references: [id], onDelete: Cascade)

  createdAt DateTime @default(now())
  updatedAt DateTime @updatedAt
}

model Task {
  id               String     @id @default(cuid())
  patientId        String
  title            String
  description      String?    @db.Text
  instructions     String?    @db.Text
  dueDate          DateTime?
  status           TaskStatus @default(PENDING)
  priority         Int        @default(1) // 1-5 scale
  isRecurring      Boolean    @default(false)
  recurringPattern String? // daily, weekly, monthly

  // Progress tracking
  completedAt     DateTime?
  completionNotes String?   @db.Text

  // Relations
  patient Patient @relation(fields: [patientId], references: [id], onDelete: Cascade)

  createdAt DateTime @default(now())
  updatedAt DateTime @updatedAt
}

model Notification {
  id           String           @id @default(cuid())
  senderId     String?
  receiverId   String
  type         NotificationType
  title        String
  message      String           @db.Text
  isRead       Boolean          @default(false)
  isUrgent     Boolean          @default(false)
  scheduledFor DateTime?
  sentAt       DateTime?

  // Relations
  sender   User? @relation("NotificationSender", fields: [senderId], references: [id], onDelete: SetNull)
  receiver User  @relation("NotificationReceiver", fields: [receiverId], references: [id], onDelete: Cascade)

  createdAt DateTime @default(now())
  updatedAt DateTime @updatedAt
}

model JournalEntry {
  id        String   @id @default(cuid())
  patientId String?
  content   String   @db.Text
  mood      Int? // 1-10 scale
  tags      String[]
  isPrivate Boolean  @default(true)

  createdAt DateTime @default(now())
  updatedAt DateTime @updatedAt
<<<<<<< HEAD
=======
}

model Medication {
  id                String              @id
  patientId         String
  therapistId       String
  name              String
  dosage            String
  frequency         MedicationFrequency
  customFrequency   String?
  instructions      String?
  mealTiming        MealTiming          @default(NONE)
  startDate         DateTime
  endDate           DateTime?
  isActive          Boolean             @default(true)
  isDiscontinued    Boolean             @default(false)
  discontinuedAt    DateTime?
  discontinuedBy    String?
  discontinueReason String?
  createdAt         DateTime            @default(now())
  updatedAt         DateTime
  Patient           Patient             @relation(fields: [patientId], references: [id], onDelete: Cascade)
  Therapist         Therapist           @relation(fields: [therapistId], references: [id], onDelete: Cascade)
  history           MedicationHistory[]

  @@index([isActive])
  @@index([isDiscontinued])
  @@index([patientId])
  @@index([therapistId])
}

model MedicationHistory {
  id             String                    @id @default(cuid())
  medicationId   String
  action         MedicationHistoryAction
  changedBy      String                    // Just store therapist ID as string
  changedAt      DateTime                  @default(now())
  previousValues Json?
  newValues      Json?
  reason         String?
  notes          String?
  medication     Medication                @relation(fields: [medicationId], references: [id], onDelete: Cascade)

  @@index([medicationId])
  @@index([changedBy])
  @@index([changedAt])
}

enum UserRole {
  NORMAL_USER
  PARENT_GUARDIAN
  THERAPIST
  MANAGER
  ADMIN
}

enum SessionStatus {
  SCHEDULED
  COMPLETED
  CANCELLED
  NO_SHOW
  REQUESTED
  APPROVED
  DECLINED
}

enum AttendanceStatus {
  PRESENT
  LATE
  NO_SHOW
  CANCELLED
}

enum ProgressLevel {
  EXCELLENT
  GOOD
  FAIR
  POOR
  CONCERNING
}

enum EngagementLevel {
  HIGH
  MEDIUM
  LOW
  RESISTANT
}

enum RiskLevel {
  NONE
  LOW
  MEDIUM
  HIGH
}

enum TaskStatus {
  PENDING
  IN_PROGRESS
  COMPLETED
  OVERDUE
}

enum AssessmentType {
  INITIAL
  PROGRESS
  FINAL
  FOLLOW_UP
}

enum NotificationType {
  APPOINTMENT
  REMINDER
  TASK
  SYSTEM
  EMERGENCY
}

enum Gender {
  MALE
  FEMALE
  OTHER
  PREFER_NOT_TO_SAY
}

enum MealTiming {
  NONE
  BEFORE_MEALS
  WITH_MEALS
  AFTER_MEALS
  ON_EMPTY_STOMACH
  WITH_FOOD
}

enum MedicationFrequency {
  ONCE_DAILY
  TWICE_DAILY
  THREE_TIMES_DAILY
  FOUR_TIMES_DAILY
  EVERY_OTHER_DAY
  WEEKLY
  AS_NEEDED
  CUSTOM
}

enum MedicationHistoryAction {
  CREATED
  UPDATED
  DISCONTINUED
  REACTIVATED
  DOSAGE_CHANGED
  FREQUENCY_CHANGED
  INSTRUCTIONS_UPDATED
>>>>>>> 6c0e2c92
}<|MERGE_RESOLUTION|>--- conflicted
+++ resolved
@@ -1,18 +1,6 @@
-// This is your Prisma schema file,
-// learn more about it in the docs: https://pris.ly/d/prisma-schema
-
-// Looking for ways to speed up your queries, or scale easily with your serverless or edge functions?
-// Try Prisma Accelerate: https://pris.ly/cli/accelerate-init
-
-// generator client {
-//   provider      = "prisma-client-js"
-//   binaryTargets = ["native", "linux-musl-arm64-openssl-3.0.x"]
-// }
-
 generator default {
   provider      = "prisma-client-js"
   binaryTargets = ["native", "linux-musl-arm64-openssl-3.0.x"]
-  // This will generate the default @prisma/client in node_modules
 }
 
 datasource db {
@@ -20,69 +8,20 @@
   url      = env("DATABASE_URL")
 }
 
-enum UserRole {
-  NORMAL_USER
-  PARENT_GUARDIAN
-  THERAPIST
-  MANAGER
-  ADMIN
-}
-
-enum SessionStatus {
-  REQUESTED
-  APPROVED
-  SCHEDULED
-  COMPLETED
-  CANCELLED
-  DECLINED
-  NO_SHOW
-}
-
-enum TaskStatus {
-  PENDING
-  IN_PROGRESS
-  COMPLETED
-  OVERDUE
-}
-
-enum AssessmentType {
-  INITIAL
-  PROGRESS
-  FINAL
-  FOLLOW_UP
-}
-
-enum NotificationType {
-  APPOINTMENT
-  REMINDER
-  TASK
-  SYSTEM
-  EMERGENCY
-}
-
-enum Gender {
-  MALE
-  FEMALE
-  OTHER
-  PREFER_NOT_TO_SAY
-}
-
-// Auth Models (kept as is for role assignment)
 model Account {
   id                String  @id @default(cuid())
   userId            String
   type              String
   provider          String
   providerAccountId String
-  refresh_token     String? @db.Text
-  access_token      String? @db.Text
+  refresh_token     String?
+  access_token      String?
   expires_at        Int?
   token_type        String?
   scope             String?
-  id_token          String? @db.Text
+  id_token          String?
   session_state     String?
-
-  user User @relation(fields: [userId], references: [id], onDelete: Cascade)
+  user              User    @relation(fields: [userId], references: [id], onDelete: Cascade)
 
   @@unique([provider, providerAccountId])
 }
@@ -96,31 +35,25 @@
 }
 
 model User {
-  id            String    @id @default(cuid())
-  name          String?
-  email         String?   @unique
-  emailVerified DateTime?
-  image         String?
-  password      String?
-  role          UserRole  @default(NORMAL_USER)
-  metadata      Json? // For storing role-specific data like license numbers, specializations, etc.
-
-  // Relations
-  accounts Account[]
-  sessions Session[]
-
-  // Role-specific relations
-  therapistProfile    Therapist?
-  patientProfile      Patient?
-  parentGuardianRel   ParentGuardian[]
-  managedOrganization Organization?    @relation("OrganizationManager")
-
-  // Activity tracking
-  sentNotifications     Notification[] @relation("NotificationSender")
-  receivedNotifications Notification[] @relation("NotificationReceiver")
-
-  createdAt DateTime @default(now())
-  updatedAt DateTime @updatedAt
+  id                    String           @id @default(cuid())
+  email                 String?          @unique
+  name                  String?
+  createdAt             DateTime         @default(now())
+  updatedAt             DateTime         @updatedAt
+  emailVerified         DateTime?
+  image                 String?
+  metadata              Json?
+  password              String?
+  role                  UserRole         @default(NORMAL_USER)
+  accounts              Account[]
+  receivedNotifications Notification[]   @relation("NotificationReceiver")
+  sentNotifications     Notification[]   @relation("NotificationSender")
+  managedOrganization   Organization?    @relation("OrganizationManager")
+  parentGuardianRel     ParentGuardian[]
+  patientProfile        Patient?
+  sessions              Session[]
+  therapistProfile      Therapist?
+  blogs                 blogs[]
 }
 
 model VerificationToken {
@@ -131,43 +64,23 @@
   @@unique([identifier, token])
 }
 
-// Core Business Models
 model Organization {
-  id      String  @id @default(cuid())
-  name    String
-  code    String  @unique
-  address String?
-  phone   String?
-  email   String?
-  website String?
-
-  // Relations
+  id         String      @id @default(cuid())
+  name       String
+  code       String      @unique
+  address    String?
+  phone      String?
+  email      String?
+  website    String?
   managerId  String?     @unique
+  createdAt  DateTime    @default(now())
+  updatedAt  DateTime    @updatedAt
   manager    User?       @relation("OrganizationManager", fields: [managerId], references: [id])
+  patients   Patient[]
   therapists Therapist[]
-  patients   Patient[]
-
-  createdAt DateTime @default(now())
-  updatedAt DateTime @updatedAt
 }
 
 model Therapist {
-<<<<<<< HEAD
-  id             String   @id @default(cuid())
-  userId         String   @unique
-  licenseNumber  String   @unique
-  specialization String[]
-  experience     Int? // Years of experience
-  bio            String?  @db.Text
-  availability   Json? // Store availability schedule
-
-  // Relations
-  user           User          @relation(fields: [userId], references: [id], onDelete: Cascade)
-  organizationId String?
-  organization   Organization? @relation(fields: [organizationId], references: [id])
-
-  // Professional relations
-=======
   id              String           @id @default(cuid())
   userId          String           @unique
   licenseNumber   String           @unique
@@ -181,51 +94,28 @@
   rating          Decimal?         @db.Decimal(3, 2)
   assessments     Assessment[]
   Medication      Medication[]
->>>>>>> 6c0e2c92
   patients        Patient[]
+  organization    Organization?    @relation(fields: [organizationId], references: [id])
+  user            User             @relation(fields: [userId], references: [id], onDelete: Cascade)
   therapySessions TherapySession[]
   treatments      Treatment[]
-  assessments     Assessment[]
   treatmentPlans  TreatmentPlan[]
-
-  createdAt DateTime @default(now())
-  updatedAt DateTime @updatedAt
 }
 
 model Patient {
-  id               String   @id @default(cuid())
-  userId           String?  @unique
-  firstName        String
-  lastName         String
-  dateOfBirth      DateTime
-  gender           Gender
-  phone            String?
-  email            String?
-  address          String?
-  emergencyContact Json? // Store emergency contact info
-  medicalHistory   String?  @db.Text
-
-  // Relations
-  user               User?         @relation(fields: [userId], references: [id], onDelete: SetNull)
+  id                 String           @id @default(cuid())
+  userId             String?          @unique
+  firstName          String
+  lastName           String
+  dateOfBirth        DateTime
+  gender             Gender
+  phone              String?
+  email              String?
+  address            String?
+  emergencyContact   Json?
+  medicalHistory     String?
   organizationId     String?
-  organization       Organization? @relation(fields: [organizationId], references: [id])
   primaryTherapistId String?
-<<<<<<< HEAD
-  primaryTherapist   Therapist?    @relation(fields: [primaryTherapistId], references: [id])
-
-  // Family relations
-  parentGuardians ParentGuardian[]
-
-  // Clinical relations
-  therapySessions TherapySession[]
-  treatments      Treatment[]
-  assessments     Assessment[]
-  treatmentPlans  TreatmentPlan[]
-  tasks           Task[]
-
-  createdAt DateTime @default(now())
-  updatedAt DateTime @updatedAt
-=======
   createdAt          DateTime         @default(now())
   updatedAt          DateTime         @updatedAt
   assessments        Assessment[]
@@ -238,93 +128,79 @@
   therapySessions    TherapySession[]
   treatments         Treatment[]
   treatmentPlans     TreatmentPlan[]
->>>>>>> 6c0e2c92
 }
 
 model ParentGuardian {
-  id               String  @id @default(cuid())
+  id               String   @id @default(cuid())
   userId           String
   patientId        String
-  relationship     String // mother, father, guardian, etc.
-  isPrimary        Boolean @default(false)
-  canMakeDecisions Boolean @default(true)
-
-  // Relations
-  user    User    @relation(fields: [userId], references: [id], onDelete: Cascade)
-  patient Patient @relation(fields: [patientId], references: [id], onDelete: Cascade)
-
-  createdAt DateTime @default(now())
-  updatedAt DateTime @updatedAt
+  relationship     String
+  isPrimary        Boolean  @default(false)
+  canMakeDecisions Boolean  @default(true)
+  createdAt        DateTime @default(now())
+  updatedAt        DateTime @updatedAt
+  patient          Patient  @relation(fields: [patientId], references: [id], onDelete: Cascade)
+  user             User     @relation(fields: [userId], references: [id], onDelete: Cascade)
 
   @@unique([userId, patientId])
 }
 
 model TherapySession {
-  id          String        @id @default(cuid())
-  patientId   String
-  therapistId String
-  scheduledAt DateTime
-  duration    Int // Duration in minutes
-  status      SessionStatus @default(SCHEDULED)
-  type        String // individual, group, family, etc.
-  location    String?
-  notes       String?       @db.Text
-  objectives  String[] // Session objectives
-
-  // Progress tracking
-  patientMood   Int? // 1-10 scale
-  engagement    Int? // 1-10 scale
-  progressNotes String? @db.Text
-
-  // Relations
-  patient   Patient   @relation(fields: [patientId], references: [id], onDelete: Cascade)
-  therapist Therapist @relation(fields: [therapistId], references: [id], onDelete: Cascade)
-
-  createdAt DateTime @default(now())
-  updatedAt DateTime @updatedAt
+  id                String            @id @default(cuid())
+  patientId         String
+  therapistId       String
+  scheduledAt       DateTime
+  duration          Int
+  status            SessionStatus     @default(SCHEDULED)
+  type              String
+  createdAt         DateTime          @default(now())
+  updatedAt         DateTime          @updatedAt
+  attendanceStatus  AttendanceStatus?
+  overallProgress   ProgressLevel?
+  patientEngagement EngagementLevel?
+  riskAssessment    RiskLevel?
+  primaryFocusAreas String[]
+  sessionNotes      String?
+  nextSessionGoals  String?
+  patient           Patient           @relation(fields: [patientId], references: [id], onDelete: Cascade)
+  therapist         Therapist         @relation(fields: [therapistId], references: [id], onDelete: Cascade)
 }
 
 model TreatmentPlan {
-  id            String    @id @default(cuid())
+  id            String      @id @default(cuid())
   patientId     String
   therapistId   String
   title         String
-  description   String    @db.Text
+  description   String
   goals         String[]
   startDate     DateTime
   targetEndDate DateTime?
-  isActive      Boolean   @default(true)
-
-  // Relations
-  patient    Patient     @relation(fields: [patientId], references: [id], onDelete: Cascade)
-  therapist  Therapist   @relation(fields: [therapistId], references: [id], onDelete: Cascade)
-  treatments Treatment[]
-
-  createdAt DateTime @default(now())
-  updatedAt DateTime @updatedAt
+  isActive      Boolean     @default(true)
+  createdAt     DateTime    @default(now())
+  updatedAt     DateTime    @updatedAt
+  treatments    Treatment[]
+  patient       Patient     @relation(fields: [patientId], references: [id], onDelete: Cascade)
+  therapist     Therapist   @relation(fields: [therapistId], references: [id], onDelete: Cascade)
 }
 
 model Treatment {
-  id              String    @id @default(cuid())
+  id              String        @id @default(cuid())
   treatmentPlanId String
   patientId       String
   therapistId     String
   name            String
-  description     String    @db.Text
-  instructions    String?   @db.Text
-  frequency       String? // daily, weekly, etc.
+  description     String
+  instructions    String?
+  frequency       String?
   dosage          String?
   startDate       DateTime
   endDate         DateTime?
-  isActive        Boolean   @default(true)
-
-  // Relations
-  treatmentPlan TreatmentPlan @relation(fields: [treatmentPlanId], references: [id], onDelete: Cascade)
-  patient       Patient       @relation(fields: [patientId], references: [id], onDelete: Cascade)
-  therapist     Therapist     @relation(fields: [therapistId], references: [id], onDelete: Cascade)
-
-  createdAt DateTime @default(now())
-  updatedAt DateTime @updatedAt
+  isActive        Boolean       @default(true)
+  createdAt       DateTime      @default(now())
+  updatedAt       DateTime      @updatedAt
+  patient         Patient       @relation(fields: [patientId], references: [id], onDelete: Cascade)
+  therapist       Therapist     @relation(fields: [therapistId], references: [id], onDelete: Cascade)
+  treatmentPlan   TreatmentPlan @relation(fields: [treatmentPlanId], references: [id], onDelete: Cascade)
 }
 
 model Assessment {
@@ -333,43 +209,36 @@
   therapistId     String
   type            AssessmentType
   title           String
-  description     String?        @db.Text
-  questions       Json // Store assessment questions and structure
-  responses       Json? // Store patient responses
+  description     String?
+  questions       Json
+  responses       Json?
   score           Float?
-  interpretation  String?        @db.Text
-  recommendations String?        @db.Text
+  interpretation  String?
+  recommendations String?
   assessmentDate  DateTime
-
-  // Relations
-  patient   Patient   @relation(fields: [patientId], references: [id], onDelete: Cascade)
-  therapist Therapist @relation(fields: [therapistId], references: [id], onDelete: Cascade)
-
-  createdAt DateTime @default(now())
-  updatedAt DateTime @updatedAt
+  createdAt       DateTime       @default(now())
+  updatedAt       DateTime       @updatedAt
+  patient         Patient        @relation(fields: [patientId], references: [id], onDelete: Cascade)
+  therapist       Therapist      @relation(fields: [therapistId], references: [id], onDelete: Cascade)
 }
 
 model Task {
   id               String     @id @default(cuid())
   patientId        String
   title            String
-  description      String?    @db.Text
-  instructions     String?    @db.Text
+  description      String?
+  instructions     String?
   dueDate          DateTime?
   status           TaskStatus @default(PENDING)
-  priority         Int        @default(1) // 1-5 scale
+  priority         Int        @default(1)
   isRecurring      Boolean    @default(false)
-  recurringPattern String? // daily, weekly, monthly
-
-  // Progress tracking
-  completedAt     DateTime?
-  completionNotes String?   @db.Text
-
-  // Relations
-  patient Patient @relation(fields: [patientId], references: [id], onDelete: Cascade)
-
-  createdAt DateTime @default(now())
-  updatedAt DateTime @updatedAt
+  recurringPattern String?
+  completedAt      DateTime?
+  completionNotes  String?
+  createdAt        DateTime   @default(now())
+  updatedAt        DateTime   @updatedAt
+  sessionid        String?
+  patient          Patient    @relation(fields: [patientId], references: [id], onDelete: Cascade)
 }
 
 model Notification {
@@ -378,32 +247,26 @@
   receiverId   String
   type         NotificationType
   title        String
-  message      String           @db.Text
+  message      String
   isRead       Boolean          @default(false)
   isUrgent     Boolean          @default(false)
   scheduledFor DateTime?
   sentAt       DateTime?
-
-  // Relations
-  sender   User? @relation("NotificationSender", fields: [senderId], references: [id], onDelete: SetNull)
-  receiver User  @relation("NotificationReceiver", fields: [receiverId], references: [id], onDelete: Cascade)
-
-  createdAt DateTime @default(now())
-  updatedAt DateTime @updatedAt
+  createdAt    DateTime         @default(now())
+  updatedAt    DateTime         @updatedAt
+  receiver     User             @relation("NotificationReceiver", fields: [receiverId], references: [id], onDelete: Cascade)
+  sender       User?            @relation("NotificationSender", fields: [senderId], references: [id])
 }
 
 model JournalEntry {
   id        String   @id @default(cuid())
   patientId String?
-  content   String   @db.Text
-  mood      Int? // 1-10 scale
+  content   String
+  mood      Int?
   tags      String[]
   isPrivate Boolean  @default(true)
-
   createdAt DateTime @default(now())
   updatedAt DateTime @updatedAt
-<<<<<<< HEAD
-=======
 }
 
 model Medication {
@@ -436,20 +299,40 @@
 }
 
 model MedicationHistory {
-  id             String                    @id @default(cuid())
+  id             String                  @id @default(cuid())
   medicationId   String
   action         MedicationHistoryAction
-  changedBy      String                    // Just store therapist ID as string
-  changedAt      DateTime                  @default(now())
+  changedBy      String
+  changedAt      DateTime                @default(now())
   previousValues Json?
   newValues      Json?
   reason         String?
   notes          String?
-  medication     Medication                @relation(fields: [medicationId], references: [id], onDelete: Cascade)
+  medication     Medication              @relation(fields: [medicationId], references: [id], onDelete: Cascade)
 
   @@index([medicationId])
   @@index([changedBy])
   @@index([changedAt])
+}
+
+/// This table contains check constraints and requires additional setup for migrations. Visit https://pris.ly/d/check-constraints for more info.
+model blogs {
+  id           Int       @id @default(autoincrement())
+  title        String    @db.VarChar(255)
+  summary      String
+  content      String
+  therapist_id String
+  status       String    @default("draft") @db.VarChar(20)
+  category     String?   @db.VarChar(50)
+  tags         String[]
+  image_data   Bytes?
+  image_type   String?   @db.VarChar(50)
+  image_name   String?   @db.VarChar(255)
+  views        Int       @default(0)
+  created_at   DateTime? @default(now()) @db.Timestamptz(6)
+  updated_at   DateTime? @default(now()) @db.Timestamptz(6)
+  published_at DateTime? @db.Timestamptz(6)
+  User         User      @relation(fields: [therapist_id], references: [id], onDelete: NoAction, onUpdate: NoAction)
 }
 
 enum UserRole {
@@ -556,5 +439,4 @@
   DOSAGE_CHANGED
   FREQUENCY_CHANGED
   INSTRUCTIONS_UPDATED
->>>>>>> 6c0e2c92
 }