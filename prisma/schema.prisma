generator default {
  provider      = "prisma-client-js"
  binaryTargets = ["native", "linux-musl-arm64-openssl-3.0.x"]
}

datasource db {
  provider = "postgresql"
  url      = env("DATABASE_URL")
}

model Account {
  id                String  @id @default(cuid())
  userId            String
  type              String
  provider          String
  providerAccountId String
  refresh_token     String?
  access_token      String?
  expires_at        Int?
  token_type        String?
  scope             String?
  id_token          String?
  session_state     String?
  user              User    @relation(fields: [userId], references: [id], onDelete: Cascade)

  @@unique([provider, providerAccountId])
}

model Session {
  id           String   @id @default(cuid())
  sessionToken String   @unique
  userId       String
  expires      DateTime
  user         User     @relation(fields: [userId], references: [id], onDelete: Cascade)
}

model User {
  id                    String              @id @default(cuid())
  email                 String?             @unique
  name                  String?
<<<<<<< HEAD
  phone                 String?
=======
>>>>>>> df3e6054
  createdAt             DateTime            @default(now())
  updatedAt             DateTime            @updatedAt
  emailVerified         DateTime?
  image                 String?
  metadata              Json?
  password              String?
  role                  UserRole            @default(NORMAL_USER)
  accounts              Account[]
<<<<<<< HEAD
  payments              Payment[]
  refundRequests        CancelRefund[]      @relation("RefundRequests")
  processedRefunds      CancelRefund[]      @relation("ProcessedRefunds")
=======
>>>>>>> df3e6054
  receivedNotifications Notification[]      @relation("NotificationReceiver")
  sentNotifications     Notification[]      @relation("NotificationSender")
  managedOrganization   Organization?       @relation("OrganizationManager")
  parentGuardianRel     ParentGuardian[]
  patientProfile        Patient?
  sessions              Session[]
  SessionReschedule     SessionReschedule[]
  therapistProfile      Therapist?
  blogs                 blogs[]
}

model VerificationToken {
  identifier String
  token      String   @unique
  expires    DateTime

  @@unique([identifier, token])
}

model Organization {
  id         String      @id @default(cuid())
  name       String
  code       String      @unique
  address    String?
  phone      String?
  email      String?
  website    String?
  managerId  String?     @unique
  createdAt  DateTime    @default(now())
  updatedAt  DateTime    @updatedAt
  manager    User?       @relation("OrganizationManager", fields: [managerId], references: [id])
  patients   Patient[]
  therapists Therapist[]
}

model Therapist {
  id                    String                       @id @default(cuid())
  userId                String                       @unique
  licenseNumber         String?                      @unique
  specialization        String[]
  experience            Int?
  bio                   String?
  availability          Json?
  organizationId        String?
  createdAt             DateTime                     @default(now())
  updatedAt             DateTime                     @updatedAt
  rating                Decimal?                     @db.Decimal(3, 2)
  session_rate          Decimal?                     @default(0) @db.Decimal(10, 2)
  assessments           Assessment[]
  Medication            Medication[]
  patients              Patient[]
  organization          Organization?                @relation(fields: [organizationId], references: [id])
  user                  User                         @relation(fields: [userId], references: [id], onDelete: Cascade)
  assignmentRequests    TherapistAssignmentRequest[] @relation("TherapistRequests")
  TherapistAvailability TherapistAvailability[]
  therapySessions       TherapySession[]
  treatments            Treatment[]
  treatmentPlans        TreatmentPlan[]
}

model Patient {
  id                     String                       @id @default(cuid())
  userId                 String?                      @unique
  firstName              String
  lastName               String
  dateOfBirth            DateTime
  gender                 Gender
  phone                  String?
  email                  String?
  address                String?
  emergencyContact       Json?
  medicalHistory         String?
  organizationId         String?
  primaryTherapistId     String?
  createdAt              DateTime                     @default(now())
  updatedAt              DateTime                     @updatedAt
  parentConnectionStatus Boolean                      @default(true)
  assessments            Assessment[]
  Medication             Medication[]
  parentGuardians        ParentGuardian[]
  payments               Payment[]
  organization           Organization?                @relation(fields: [organizationId], references: [id])
  primaryTherapist       Therapist?                   @relation(fields: [primaryTherapistId], references: [id])
  user                   User?                        @relation(fields: [userId], references: [id])
  tasks                  Task[]
  therapistRequests      TherapistAssignmentRequest[] @relation("PatientRequests")
  therapySessions        TherapySession[]
  treatments             Treatment[]
  treatmentPlans         TreatmentPlan[]
}

model ParentGuardian {
  id               String   @id @default(cuid())
  userId           String
  patientId        String
  relationship     String
  isPrimary        Boolean  @default(false)
  canMakeDecisions Boolean  @default(true)
  createdAt        DateTime @default(now())
  updatedAt        DateTime @updatedAt
  contact_no       String?  @db.VarChar(15)
  patient          Patient  @relation(fields: [patientId], references: [id], onDelete: Cascade)
  user             User     @relation(fields: [userId], references: [id], onDelete: Cascade)

  @@unique([userId, patientId])
}

model TherapySession {
  id                String              @id @default(cuid())
  patientId         String
  therapistId       String
  scheduledAt       DateTime
  duration          Int
  status            SessionStatus       @default(SCHEDULED)
  type              String
<<<<<<< HEAD
  paymentid         String?
=======
>>>>>>> df3e6054
  createdAt         DateTime            @default(now())
  updatedAt         DateTime            @updatedAt
  attendanceStatus  AttendanceStatus?
  bookedRate        Decimal?            @db.Decimal(10, 2)
  nextSessionGoals  String?
  overallProgress   ProgressLevel?
  patientEngagement EngagementLevel?
  primaryFocusAreas String[]
  riskAssessment    RiskLevel?
  sessionNotes      String?
<<<<<<< HEAD
  cancelRefund      CancelRefund?
  Payment           Payment[]
=======
>>>>>>> df3e6054
  SessionReschedule SessionReschedule[]
  patient           Patient             @relation(fields: [patientId], references: [id], onDelete: Cascade)
  therapist         Therapist           @relation(fields: [therapistId], references: [id], onDelete: Cascade)
}

model TreatmentPlan {
  id            String      @id @default(cuid())
  patientId     String
  therapistId   String
  title         String
  description   String
  goals         String[]
  startDate     DateTime
  targetEndDate DateTime?
  isActive      Boolean     @default(true)
  createdAt     DateTime    @default(now())
  updatedAt     DateTime    @updatedAt
  treatments    Treatment[]
  patient       Patient     @relation(fields: [patientId], references: [id], onDelete: Cascade)
  therapist     Therapist   @relation(fields: [therapistId], references: [id], onDelete: Cascade)
}

model Treatment {
  id              String        @id @default(cuid())
  treatmentPlanId String
  patientId       String
  therapistId     String
  name            String
  description     String
  instructions    String?
  frequency       String?
  dosage          String?
  startDate       DateTime
  endDate         DateTime?
  isActive        Boolean       @default(true)
  createdAt       DateTime      @default(now())
  updatedAt       DateTime      @updatedAt
  patient         Patient       @relation(fields: [patientId], references: [id], onDelete: Cascade)
  therapist       Therapist     @relation(fields: [therapistId], references: [id], onDelete: Cascade)
  treatmentPlan   TreatmentPlan @relation(fields: [treatmentPlanId], references: [id], onDelete: Cascade)
}

model Assessment {
  id              String         @id @default(cuid())
  patientId       String
  therapistId     String
  type            AssessmentType
  title           String
  description     String?
  questions       Json
  responses       Json?
  score           Float?
  interpretation  String?
  recommendations String?
  assessmentDate  DateTime
  createdAt       DateTime       @default(now())
  updatedAt       DateTime       @updatedAt
  patient         Patient        @relation(fields: [patientId], references: [id], onDelete: Cascade)
  therapist       Therapist      @relation(fields: [therapistId], references: [id], onDelete: Cascade)
}

model Task {
  id               String     @id @default(cuid())
  patientId        String
  title            String
  description      String?
  instructions     String?
  dueDate          DateTime?
  status           TaskStatus @default(PENDING)
  priority         Int        @default(1)
  isRecurring      Boolean    @default(false)
  recurringPattern String?
  completedAt      DateTime?
  completionNotes  String?
  createdAt        DateTime   @default(now())
  updatedAt        DateTime   @updatedAt
  sessionid        String?
  patient          Patient    @relation(fields: [patientId], references: [id], onDelete: Cascade)
}

model Notification {
  id           String           @id @default(cuid())
  senderId     String?
  receiverId   String
  type         NotificationType
  title        String
  message      String
  isRead       Boolean          @default(false)
  isUrgent     Boolean          @default(false)
  scheduledFor DateTime?
  sentAt       DateTime?
  createdAt    DateTime         @default(now())
  updatedAt    DateTime         @updatedAt
  receiver     User             @relation("NotificationReceiver", fields: [receiverId], references: [id], onDelete: Cascade)
  sender       User?            @relation("NotificationSender", fields: [senderId], references: [id])
}

model JournalEntry {
  id        String   @id @default(cuid())
  patientId String?
  content   String
  mood      Int?
  tags      String[]
  isPrivate Boolean  @default(true)
  createdAt DateTime @default(now())
  updatedAt DateTime @updatedAt
}

model Medication {
  id              String              @id
  patientId       String
  therapistId     String
  name            String
  dosage          String
  frequency       MedicationFrequency
  customFrequency String?
  instructions    String?
  mealTiming      MealTiming          @default(NONE)
  startDate       DateTime
  endDate         DateTime?
  isActive        Boolean             @default(true)
  isDiscontinued  Boolean             @default(false)
  discontinuedAt  DateTime?
  discontinuedBy  String?
  createdAt       DateTime            @default(now())
  updatedAt       DateTime
  Patient         Patient             @relation(fields: [patientId], references: [id], onDelete: Cascade)
  Therapist       Therapist           @relation(fields: [therapistId], references: [id], onDelete: Cascade)
  history         MedicationHistory[]

  @@index([isActive])
  @@index([isDiscontinued])
  @@index([patientId])
  @@index([therapistId])
}

model MedicationHistory {
  id             String                  @id @default(cuid())
  medicationId   String
  action         MedicationHistoryAction
  changedBy      String
  changedAt      DateTime                @default(now())
  previousValues Json?
  newValues      Json?
  reason         String?
  notes          String?
  medication     Medication              @relation(fields: [medicationId], references: [id], onDelete: Cascade)

  @@index([medicationId])
  @@index([changedBy])
  @@index([changedAt])
}

/// This table contains check constraints and requires additional setup for migrations. Visit https://pris.ly/d/check-constraints for more info.
model blogs {
  id           Int       @id @default(autoincrement())
  title        String    @db.VarChar(255)
  summary      String
  content      String
  therapist_id String
  status       String    @default("draft") @db.VarChar(20)
  category     String?   @db.VarChar(50)
  tags         String[]
  image_data   Bytes?
  image_type   String?   @db.VarChar(50)
  image_name   String?   @db.VarChar(255)
  views        Int       @default(0)
  created_at   DateTime? @default(now()) @db.Timestamptz(6)
  updated_at   DateTime? @default(now()) @db.Timestamptz(6)
  published_at DateTime? @db.Timestamptz(6)
  User         User      @relation(fields: [therapist_id], references: [id], onDelete: NoAction, onUpdate: NoAction)
}

model TherapistAssignmentRequest {
  id              String           @id @default(cuid())
  patientId       String
  therapistId     String
  status          AssignmentStatus @default(PENDING)
  requestMessage  String?
  responseMessage String?
  createdAt       DateTime         @default(now())
  updatedAt       DateTime         @updatedAt
  patient         Patient          @relation("PatientRequests", fields: [patientId], references: [id], onDelete: Cascade)
  therapist       Therapist        @relation("TherapistRequests", fields: [therapistId], references: [id], onDelete: Cascade)

  @@unique([patientId, therapistId])
  @@index([status])
}

model QuizSubmission {
  id               String     @id @default(cuid())
  userId           String?
  sessionId        String
  responses        Json
  currentStep      Int        @default(1)
  completionStatus QuizStatus @default(IN_PROGRESS)
  startedAt        DateTime   @default(now())
  completedAt      DateTime?
  updatedAt        DateTime   @updatedAt

  @@index([userId])
  @@index([sessionId])
  @@index([completionStatus])
}

model TherapistAvailability {
  id                   String          @id
  therapistId          String
  startTime            String
  endTime              String
  dayOfWeek            Int
  isRecurring          Boolean         @default(false)
  recurrenceType       RecurrenceType?
  recurrenceDays       Int[]
  recurrenceEndDate    DateTime?
  sessionDuration      Int             @default(60)
  breakBetweenSessions Int             @default(15)
  isActive             Boolean         @default(true)
  rate                 Decimal?        @db.Decimal(10, 2)
  createdAt            DateTime        @default(now())
  updatedAt            DateTime
  Therapist            Therapist       @relation(fields: [therapistId], references: [id], onDelete: Cascade)

  @@index([dayOfWeek])
  @@index([isActive])
  @@index([therapistId, dayOfWeek, isActive])
  @@index([therapistId])
}

model SessionReschedule {
  id                  String         @id
  sessionId           String
  previousScheduledAt DateTime
  newScheduledAt      DateTime
  rescheduledAt       DateTime       @default(now())
  rescheduledBy       String
  rescheduledByRole   String
  rescheduleReason    String?
  createdAt           DateTime       @default(now())
  updatedAt           DateTime
  User                User           @relation(fields: [rescheduledBy], references: [id], onDelete: Cascade)
  TherapySession      TherapySession @relation(fields: [sessionId], references: [id], onDelete: Cascade)
}

<<<<<<< HEAD
model CancelRefund {
  id                 String         @id @default(cuid())
  sessionId          String         @unique
  parentUserId       String
  originalAmount     Decimal        @db.Decimal(10, 2)
  refundAmount       Decimal        @db.Decimal(10, 2)
  refundPercentage   Decimal        @db.Decimal(5, 2)
  cancellationTime   DateTime
  sessionTime        DateTime
  hoursBeforeSession Decimal        @db.Decimal(5, 2)
  cancelReason       String?
  bankAccountName    String
  bankName           String
  accountNumber      String
  branchCode         String?
  swiftCode          String?
  refundStatus       RefundStatus   @default(PENDING)
  processedAt        DateTime?
  processedBy        String?
  adminNotes         String?
  createdAt          DateTime       @default(now())
  updatedAt          DateTime       @updatedAt
  parentUser         User           @relation("RefundRequests", fields: [parentUserId], references: [id], onDelete: Cascade)
  processor          User?          @relation("ProcessedRefunds", fields: [processedBy], references: [id])
  session            TherapySession @relation(fields: [sessionId], references: [id], onDelete: Cascade)

  @@index([parentUserId])
  @@index([refundStatus])
  @@index([createdAt])
}

model Payment {
  id            String        @id @default(cuid())
  orderId       String        @unique
  userId        String
  patientId     String?       // Add this field
  amount        Decimal       @db.Decimal(10, 2)
  currency      String        @default("LKR")
  status        PaymentStatus @default(PENDING)
  paymentId     String?       // PayHere payment ID
  sessionDate   DateTime?     // Add this field
  timeSlot      String?       // Add this field
  sessionType   String?       // Add this field
  createdAt     DateTime      @default(now())
  updatedAt     DateTime      @updatedAt
  paidAt        DateTime?
  
  // Relations
  user          User          @relation(fields: [userId], references: [id], onDelete: Cascade)
  patient       Patient?      @relation(fields: [patientId], references: [id])
  therapySessions TherapySession[]
}

=======
>>>>>>> df3e6054
enum UserRole {
  NORMAL_USER
  PARENT_GUARDIAN
  THERAPIST
  MANAGER
  ADMIN
}

enum SessionStatus {
  SCHEDULED
  COMPLETED
  CANCELLED
  NO_SHOW
  RESCHEDULED
  APPROVED
  REQUESTED
}

enum AttendanceStatus {
  PRESENT
  LATE
  NO_SHOW
  CANCELLED
}

enum ProgressLevel {
  EXCELLENT
  GOOD
  FAIR
  POOR
  CONCERNING
}

enum EngagementLevel {
  HIGH
  MEDIUM
  LOW
  RESISTANT
}

enum RiskLevel {
  NONE
  LOW
  MEDIUM
  HIGH
}

enum TaskStatus {
  PENDING
  IN_PROGRESS
  COMPLETED
  OVERDUE
}

enum AssessmentType {
  INITIAL
  PROGRESS
  FINAL
  FOLLOW_UP
}

enum NotificationType {
  APPOINTMENT
  REMINDER
  TASK
  SYSTEM
  EMERGENCY
  PAYMENT
}

enum Gender {
  MALE
  FEMALE
  OTHER
  PREFER_NOT_TO_SAY
}

enum MealTiming {
  NONE
  BEFORE_MEALS
  WITH_MEALS
  AFTER_MEALS
  ON_EMPTY_STOMACH
  WITH_FOOD
}

enum MedicationFrequency {
  ONCE_DAILY
  TWICE_DAILY
  THREE_TIMES_DAILY
  FOUR_TIMES_DAILY
  EVERY_OTHER_DAY
  WEEKLY
  AS_NEEDED
  CUSTOM
}

enum MedicationHistoryAction {
  CREATED
  UPDATED
  DISCONTINUED
  REACTIVATED
  DOSAGE_CHANGED
  FREQUENCY_CHANGED
  INSTRUCTIONS_UPDATED
}

enum AssignmentStatus {
  PENDING
  ACCEPTED
  REJECTED
  CANCELLED
}

enum QuizStatus {
  IN_PROGRESS
  COMPLETED
  ABANDONED
}

enum RecurrenceType {
  DAILY
  WEEKLY
  CUSTOM
}

enum RefundStatus {
  PENDING
  PROCESSING
  COMPLETED
  FAILED
  CANCELLED
}

enum PaymentStatus {
  PENDING
  COMPLETED
  FAILED
  CANCELLED
  CHARGEDBACK
  UNKNOWN
}<|MERGE_RESOLUTION|>--- conflicted
+++ resolved
@@ -38,10 +38,6 @@
   id                    String              @id @default(cuid())
   email                 String?             @unique
   name                  String?
-<<<<<<< HEAD
-  phone                 String?
-=======
->>>>>>> df3e6054
   createdAt             DateTime            @default(now())
   updatedAt             DateTime            @updatedAt
   emailVerified         DateTime?
@@ -50,12 +46,6 @@
   password              String?
   role                  UserRole            @default(NORMAL_USER)
   accounts              Account[]
-<<<<<<< HEAD
-  payments              Payment[]
-  refundRequests        CancelRefund[]      @relation("RefundRequests")
-  processedRefunds      CancelRefund[]      @relation("ProcessedRefunds")
-=======
->>>>>>> df3e6054
   receivedNotifications Notification[]      @relation("NotificationReceiver")
   sentNotifications     Notification[]      @relation("NotificationSender")
   managedOrganization   Organization?       @relation("OrganizationManager")
@@ -171,10 +161,6 @@
   duration          Int
   status            SessionStatus       @default(SCHEDULED)
   type              String
-<<<<<<< HEAD
-  paymentid         String?
-=======
->>>>>>> df3e6054
   createdAt         DateTime            @default(now())
   updatedAt         DateTime            @updatedAt
   attendanceStatus  AttendanceStatus?
@@ -185,11 +171,6 @@
   primaryFocusAreas String[]
   riskAssessment    RiskLevel?
   sessionNotes      String?
-<<<<<<< HEAD
-  cancelRefund      CancelRefund?
-  Payment           Payment[]
-=======
->>>>>>> df3e6054
   SessionReschedule SessionReschedule[]
   patient           Patient             @relation(fields: [patientId], references: [id], onDelete: Cascade)
   therapist         Therapist           @relation(fields: [therapistId], references: [id], onDelete: Cascade)
@@ -434,62 +415,6 @@
   TherapySession      TherapySession @relation(fields: [sessionId], references: [id], onDelete: Cascade)
 }
 
-<<<<<<< HEAD
-model CancelRefund {
-  id                 String         @id @default(cuid())
-  sessionId          String         @unique
-  parentUserId       String
-  originalAmount     Decimal        @db.Decimal(10, 2)
-  refundAmount       Decimal        @db.Decimal(10, 2)
-  refundPercentage   Decimal        @db.Decimal(5, 2)
-  cancellationTime   DateTime
-  sessionTime        DateTime
-  hoursBeforeSession Decimal        @db.Decimal(5, 2)
-  cancelReason       String?
-  bankAccountName    String
-  bankName           String
-  accountNumber      String
-  branchCode         String?
-  swiftCode          String?
-  refundStatus       RefundStatus   @default(PENDING)
-  processedAt        DateTime?
-  processedBy        String?
-  adminNotes         String?
-  createdAt          DateTime       @default(now())
-  updatedAt          DateTime       @updatedAt
-  parentUser         User           @relation("RefundRequests", fields: [parentUserId], references: [id], onDelete: Cascade)
-  processor          User?          @relation("ProcessedRefunds", fields: [processedBy], references: [id])
-  session            TherapySession @relation(fields: [sessionId], references: [id], onDelete: Cascade)
-
-  @@index([parentUserId])
-  @@index([refundStatus])
-  @@index([createdAt])
-}
-
-model Payment {
-  id            String        @id @default(cuid())
-  orderId       String        @unique
-  userId        String
-  patientId     String?       // Add this field
-  amount        Decimal       @db.Decimal(10, 2)
-  currency      String        @default("LKR")
-  status        PaymentStatus @default(PENDING)
-  paymentId     String?       // PayHere payment ID
-  sessionDate   DateTime?     // Add this field
-  timeSlot      String?       // Add this field
-  sessionType   String?       // Add this field
-  createdAt     DateTime      @default(now())
-  updatedAt     DateTime      @updatedAt
-  paidAt        DateTime?
-  
-  // Relations
-  user          User          @relation(fields: [userId], references: [id], onDelete: Cascade)
-  patient       Patient?      @relation(fields: [patientId], references: [id])
-  therapySessions TherapySession[]
-}
-
-=======
->>>>>>> df3e6054
 enum UserRole {
   NORMAL_USER
   PARENT_GUARDIAN
@@ -614,21 +539,4 @@
   DAILY
   WEEKLY
   CUSTOM
-}
-
-enum RefundStatus {
-  PENDING
-  PROCESSING
-  COMPLETED
-  FAILED
-  CANCELLED
-}
-
-enum PaymentStatus {
-  PENDING
-  COMPLETED
-  FAILED
-  CANCELLED
-  CHARGEDBACK
-  UNKNOWN
 }