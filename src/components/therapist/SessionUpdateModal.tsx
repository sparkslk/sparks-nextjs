"use client";

import { useState, useEffect, useCallback } from "react";
import { Dialog, DialogContent, DialogHeader, DialogTitle } from "@/components/ui/dialog";
import { Button } from "@/components/ui/button";
import { Badge } from "@/components/ui/badge";
import { Card, CardContent, CardHeader, CardTitle } from "@/components/ui/card";
import { Textarea } from "@/components/ui/textarea";
import { Label } from "@/components/ui/label";
import { Select, SelectContent, SelectItem, SelectTrigger, SelectValue } from "@/components/ui/select";
import { Checkbox } from "@/components/ui/checkbox";
import { Calendar, Clock, User, FileText, CheckSquare, Save, AlertTriangle, Target } from "lucide-react";
import { format } from "date-fns";

interface Session {
  id: string;
  patientName: string;
  patientId: string;
  scheduledAt: string;
  duration: number;
  type: string;
  status: string;
  
  // Clinical documentation fields
  attendanceStatus?: string;
  overallProgress?: string;
  patientEngagement?: string;
  riskAssessment?: string;
  primaryFocusAreas?: string[];
  sessionNotes?: string;
  nextSessionGoals?: string;
}

interface SessionUpdateModalProps {
  session: Session | null;
  isOpen: boolean;
  onClose: () => void;
  onSessionUpdated: () => void;
}

export function SessionUpdateModal({ session, isOpen, onClose, onSessionUpdated }: SessionUpdateModalProps) {
  // Clinical Documentation Fields
  const [attendanceStatus, setAttendanceStatus] = useState("");
  const [overallProgress, setOverallProgress] = useState("");
  const [patientEngagement, setPatientEngagement] = useState("");
  const [riskAssessment, setRiskAssessment] = useState("");
  const [focusAreas, setFocusAreas] = useState<string[]>([]);
  const [sessionNotes, setSessionNotes] = useState("");
  const [nextSessionGoals, setNextSessionGoals] = useState("");
  
  // Form state
  const [isSubmitting, setIsSubmitting] = useState(false);
  const [submitError, setSubmitError] = useState<string | null>(null);
  const [submitSuccess, setSubmitSuccess] = useState(false);
  const [loadingSessionDetails, setLoadingSessionDetails] = useState(false);
  const [detailedSession, setDetailedSession] = useState<Session | null>(null);

  // Focus areas options
  const focusAreaOptions = [
    "Anxiety Management",
    "Depression Treatment", 
    "Behavioral Interventions",
    "Cognitive Restructuring",
    "Social Skills",
    "Communication Skills",
    "Emotional Regulation",
    "Stress Management",
    "Trauma Processing",
    "Mindfulness/Relaxation",
    "Goal Setting",
    "Medication Compliance"
  ];

  const initializeWithDefaults = useCallback(() => {
    // Use basic session data if available, otherwise use empty strings for placeholders
    // Use nullish coalescing to preserve actual database values
    setAttendanceStatus(session?.attendanceStatus ?? "");
    setOverallProgress(session?.overallProgress ?? "");
    setPatientEngagement(session?.patientEngagement ?? "");
    setRiskAssessment(session?.riskAssessment ?? "");
    setFocusAreas(session?.primaryFocusAreas ?? []);
    setSessionNotes(session?.sessionNotes ?? "");
    setNextSessionGoals(session?.nextSessionGoals ?? "");
    // Clear the error since we're using fallback
    setSubmitError(null);
  }, [session]);

  const fetchSessionDetails = useCallback(async () => {
    if (!session) return;
    
    setLoadingSessionDetails(true);
    try {
      const response = await fetch(`/api/therapist/sessions/${session.id}`);
      if (response.ok) {
        const data = await response.json();
        const sessionData = data.session;
        setDetailedSession(sessionData);
        
        // Initialize clinical documentation fields - use DB values if they exist, otherwise use empty strings for placeholders
        // Important: Use nullish coalescing (??) to only use empty strings when field is null/undefined
        // This preserves actual database values including existing enum values
        const newAttendanceStatus = sessionData.attendanceStatus ?? "";
        const newOverallProgress = sessionData.overallProgress ?? "";
        const newPatientEngagement = sessionData.patientEngagement ?? "";
        const newRiskAssessment = sessionData.riskAssessment ?? "";
        const newFocusAreas = sessionData.primaryFocusAreas ?? [];
        const newSessionNotes = sessionData.sessionNotes ?? (sessionData.notes || "");
        const newNextSessionGoals = sessionData.nextSessionGoals ?? "";
        
        // Debug log to check what's being received from API
        console.log("Session data from API:", {
          attendanceStatus: sessionData.attendanceStatus,
          overallProgress: sessionData.overallProgress,
          patientEngagement: sessionData.patientEngagement,
          riskAssessment: sessionData.riskAssessment,
          primaryFocusAreas: sessionData.primaryFocusAreas,
          sessionNotes: sessionData.sessionNotes,
          nextSessionGoals: sessionData.nextSessionGoals
        });
        
        // Debug log to check what values are being set
        console.log("Values being set in modal:", {
          newAttendanceStatus,
          newOverallProgress,
          newPatientEngagement,
          newRiskAssessment,
          newFocusAreas,
          newSessionNotes,
          newNextSessionGoals
        });
        
        setAttendanceStatus(newAttendanceStatus);
        setOverallProgress(newOverallProgress);
        setPatientEngagement(newPatientEngagement);
        setRiskAssessment(newRiskAssessment);
        setFocusAreas(newFocusAreas);
        setSessionNotes(newSessionNotes);
        setNextSessionGoals(newNextSessionGoals);
      } else {
        console.error('Failed to fetch session details');
        // Fallback: Initialize with defaults if API fails
        initializeWithDefaults();
      }
    } catch (error) {
      console.error('Error fetching session details:', error);
      // Fallback: Initialize with defaults if API fails
      initializeWithDefaults();
    } finally {
      setLoadingSessionDetails(false);
    }
  }, [session, initializeWithDefaults]);

  useEffect(() => {
    if (session && isOpen) {
      // Reset states when session changes
      setSubmitError(null);
      setSubmitSuccess(false);
      setDetailedSession(null);
      
      // Try to fetch detailed session data, but fallback gracefully if it fails
      fetchSessionDetails();
    }
  }, [session, isOpen, fetchSessionDetails]);

  const toggleFocusArea = (area: string) => {
    setFocusAreas(prev => {
      if (prev.includes(area)) {
        return prev.filter(item => item !== area);
      } else {
        // Limit to 3 focus areas max
        if (prev.length >= 3) {
          return [...prev.slice(1), area];
        }
        return [...prev, area];
      }
    });
  };

  const handleSubmit = async (saveOnly = false) => {
    if (!session) return;

    // Validate required fields
    if (!attendanceStatus) {
      setSubmitError('Please select an attendance status');
      return;
    }

    setIsSubmitting(true);
    setSubmitError(null);
    setSubmitSuccess(false);
    
    try {
      const updateData = {
        sessionId: session.id,
        // Clinical documentation fields - send only if they have values
        attendanceStatus,
        overallProgress: overallProgress || null,
        patientEngagement: patientEngagement || null,
        riskAssessment: riskAssessment || null,
        focusAreas,
        sessionNotes: sessionNotes || null,
        nextSessionGoals: nextSessionGoals || null,
        saveOnly // Pass the save mode to the API
      };

<<<<<<< HEAD
=======
      // Debugging log removed to prevent exposure of sensitive session data

>>>>>>> 21f07602
      const response = await fetch(`/api/therapist/sessions/${session.id}`, {
        method: 'PUT',
        headers: {
          'Content-Type': 'application/json',
        },
        body: JSON.stringify(updateData),
      });

      if (response.ok) {
        setSubmitSuccess(true);
        onSessionUpdated();
        // Close modal after a brief delay to show success message, only if marking as completed
        if (!saveOnly) {
          setTimeout(() => {
            onClose();
          }, 1500);
        } else {
          // For save only, close after shorter delay or let user manually close
          setTimeout(() => {
            setSubmitSuccess(false);
          }, 2000);
        }
      } else {
        const errorData = await response.json();
<<<<<<< HEAD
        setSubmitError(errorData.error || 'Failed to update session');
=======
        if (process.env.NODE_ENV !== 'production') {
          console.error("Server error response:", errorData);
        } else {
          console.error("An error occurred while updating the session.");
        }
        setSubmitError(errorData.error || 'Failed to update session');
        
        // Log additional details if available
        if (errorData.details && process.env.NODE_ENV !== 'production') {
          console.error("Error details:", errorData.details);
        }
>>>>>>> 21f07602
      }
    } catch (error) {
      if (process.env.NODE_ENV !== 'production') {
        console.error('Error updating session:', error);
      } else {
        console.error("A network error occurred while updating the session.");
      }
      setSubmitError('Network error occurred. Please try again.');
    } finally {
      setIsSubmitting(false);
    }
  };

  if (!session) return null;

  const currentSession = detailedSession || session;

  return (
    <Dialog open={isOpen} onOpenChange={onClose}>
      <DialogContent className="max-w-4xl max-h-[90vh] overflow-y-auto">
        <DialogHeader>
          <DialogTitle className="flex items-center gap-2">
            <FileText className="w-5 h-5" />
            Document Session - {currentSession.patientName}
          </DialogTitle>
        </DialogHeader>

        {loadingSessionDetails ? (
          <div className="flex items-center justify-center py-8">
            <div className="animate-spin rounded-full h-8 w-8 border-b-2 border-blue-600"></div>
            <span className="ml-2">Loading session details...</span>
          </div>
        ) : (
          <div className="space-y-6">
          {/* Session Info */}
          <Card>
            <CardHeader>
              <CardTitle className="text-lg">Session Information</CardTitle>
            </CardHeader>
            <CardContent>
              <div className="grid grid-cols-2 gap-4 text-sm">
                <div className="flex items-center gap-2">
                  <Calendar className="w-4 h-4" />
                  <span>{format(new Date(currentSession.scheduledAt), "MMM dd, yyyy")}</span>
                </div>
                <div className="flex items-center gap-2">
                  <Clock className="w-4 h-4" />
                  <span>{format(new Date(currentSession.scheduledAt), "hh:mm a")} ({currentSession.duration} min)</span>
                </div>
                <div className="flex items-center gap-2">
                  <User className="w-4 h-4" />
                  <span>{currentSession.type}</span>
                </div>
                <div>
                  <Badge className="bg-blue-100 text-blue-800">
                    {currentSession.status}
                  </Badge>
                </div>
              </div>
            </CardContent>
          </Card>

          {/* Clinical Documentation */}
          <Card>
            <CardHeader>
              <CardTitle className="text-lg flex items-center justify-between">
                Clinical Assessment
                
              </CardTitle>
              <p className="text-sm text-gray-600">
                <span className="text-red-500">*</span> Required fields. Other fields are optional.
              </p>
            </CardHeader>
            <CardContent className="space-y-6">
              <div className="grid grid-cols-2 gap-6">
                {/* Attendance Status */}
                <div>
                  <Label htmlFor="attendanceStatus">
                    Attendance Status <span className="text-red-500">*</span>
                  </Label>
                  <Select value={attendanceStatus} onValueChange={setAttendanceStatus}>
                    <SelectTrigger className={`mt-1 ${!attendanceStatus ? 'border-red-200' : ''}`}>
                      <SelectValue placeholder="Select attendance status" />
                    </SelectTrigger>
                    <SelectContent>
                      <SelectItem value="PRESENT">Present</SelectItem>
                      <SelectItem value="LATE">Late</SelectItem>
                      <SelectItem value="NO_SHOW">No Show</SelectItem>
                      <SelectItem value="CANCELLED">Cancelled</SelectItem>
                    </SelectContent>
                  </Select>
                  {!attendanceStatus && (
                    <p className="text-xs text-red-500 mt-1">This field is required</p>
                  )}
                </div>

                {/* Overall Progress */}
                <div>
                  <Label htmlFor="overallProgress">Overall Progress</Label>
                  <Select value={overallProgress} onValueChange={setOverallProgress}>
                    <SelectTrigger className="mt-1">
                      <SelectValue placeholder="Select overall progress" />
                    </SelectTrigger>
                    <SelectContent>
                      <SelectItem value="EXCELLENT">Excellent</SelectItem>
                      <SelectItem value="GOOD">Good</SelectItem>
                      <SelectItem value="FAIR">Fair</SelectItem>
                      <SelectItem value="POOR">Poor</SelectItem>
                      <SelectItem value="CONCERNING">Concerning</SelectItem>
                    </SelectContent>
                  </Select>
                </div>

                {/* Patient Engagement */}
                <div>
                  <Label htmlFor="patientEngagement">Patient Engagement</Label>
                  <Select value={patientEngagement} onValueChange={setPatientEngagement}>
                    <SelectTrigger className="mt-1">
                      <SelectValue placeholder="Select patient engagement level" />
                    </SelectTrigger>
                    <SelectContent>
                      <SelectItem value="HIGH">High</SelectItem>
                      <SelectItem value="MEDIUM">Medium</SelectItem>
                      <SelectItem value="LOW">Low</SelectItem>
                      <SelectItem value="RESISTANT">Resistant</SelectItem>
                    </SelectContent>
                  </Select>
                </div>

                {/* Risk Assessment */}
                <div>
                  <Label htmlFor="riskAssessment" className="flex items-center gap-2">
                    <AlertTriangle className={`w-4 h-4 ${
                      riskAssessment === 'HIGH' ? 'text-red-500' : 
                      riskAssessment === 'MEDIUM' ? 'text-orange-500' : 
                      riskAssessment === 'LOW' ? 'text-yellow-500' : 'text-gray-400'
                    }`} />
                    Risk Assessment
                  </Label>
                  <Select value={riskAssessment} onValueChange={setRiskAssessment}>
                    <SelectTrigger className="mt-1">
                      <SelectValue placeholder="Select risk assessment level" />
                    </SelectTrigger>
                    <SelectContent>
                      <SelectItem value="NONE">None</SelectItem>
                      <SelectItem value="LOW">Low</SelectItem>
                      <SelectItem value="MEDIUM">Medium</SelectItem>
                      <SelectItem value="HIGH">High</SelectItem>
                    </SelectContent>
                  </Select>
                  {riskAssessment !== 'NONE' && riskAssessment !== '' && (
                    <p className="text-xs text-gray-600 mt-1">
                      {riskAssessment === 'HIGH' && '⚠️ High risk - Immediate attention may be required'}
                      {riskAssessment === 'MEDIUM' && '⚠️ Medium risk - Monitor closely and follow up'}
                      {riskAssessment === 'LOW' && 'ℹ️ Low risk - Minimal risk identified'}
                    </p>
                  )}
                </div>
              </div>
            </CardContent>
          </Card>

          {/* Primary Focus Areas */}
          <Card>
            <CardHeader>
              <CardTitle className="text-lg flex items-center gap-2">
                <Target className="w-5 h-5" />
                Primary Focus Areas
              </CardTitle>
              <p className="text-sm text-gray-600">Select 2-3 key areas addressed in this session</p>
            </CardHeader>
            <CardContent>
              <div className="grid grid-cols-2 gap-3">
                {focusAreaOptions.map((area) => (
                  <div key={area} className="flex items-center space-x-2">
                    <Checkbox
                      id={area}
                      checked={focusAreas.includes(area)}
                      onCheckedChange={() => toggleFocusArea(area)}
                      disabled={!focusAreas.includes(area) && focusAreas.length >= 3}
                    />
                    <Label htmlFor={area} className="text-sm cursor-pointer">
                      {area}
                    </Label>
                  </div>
                ))}
              </div>
              {focusAreas.length > 0 && (
                <div className="mt-4">
                  <p className="text-sm font-medium">Selected Focus Areas:</p>
                  <div className="flex flex-wrap gap-2 mt-2">
                    {focusAreas.map((area) => (
                      <Badge key={area} variant="secondary" className="text-xs">
                        {area}
                      </Badge>
                    ))}
                  </div>
                </div>
              )}
            </CardContent>
          </Card>

          {/* Session Notes */}
          <Card>
            <CardHeader>
              <CardTitle className="text-lg">Session Notes</CardTitle>
            </CardHeader>
            <CardContent className="space-y-4">
              <div>
                <Label htmlFor="sessionNotes">Brief Observations and Mood Assessment</Label>
                <Textarea
                  id="sessionNotes"
                  value={sessionNotes}
                  onChange={(e) => setSessionNotes(e.target.value)}
                  placeholder="Document key observations, patient mood, significant topics discussed, and clinical insights..."
                  className="min-h-[120px]"
                />
              </div>
              <div>
                <Label htmlFor="nextSessionGoals">Next Session Goals</Label>
                <Textarea
                  id="nextSessionGoals"
                  value={nextSessionGoals}
                  onChange={(e) => setNextSessionGoals(e.target.value)}
                  placeholder="Outline focus areas and goals for the upcoming session..."
                  className="min-h-[100px]"
                />
              </div>
            </CardContent>
          </Card>

          {/* Success/Error Messages */}
          {submitSuccess && (
            <div className="bg-green-50 border border-green-200 rounded-md p-4">
              <div className="flex items-center">
                <CheckSquare className="w-5 h-5 text-green-600 mr-2" />
                <p className="text-green-800 font-medium">Session documentation saved successfully!</p>
              </div>
            </div>
          )}
          
          {submitError && (
            <div className="bg-red-50 border border-red-200 rounded-md p-4">
              <div className="flex items-center">
                <AlertTriangle className="w-5 h-5 text-red-600 mr-2" />
                <p className="text-red-800 font-medium">{submitError}</p>
              </div>
            </div>
          )}

          {/* Action Buttons */}
          <div className="flex justify-end gap-3 pt-4 border-t">
            <Button variant="outline" onClick={onClose}>
              Cancel
            </Button>
            <Button 
              onClick={() => handleSubmit(true)} 
              disabled={isSubmitting}
            >
              {isSubmitting ? (
                <>
                  <div className="animate-spin rounded-full h-4 w-4 border-b-2 border-white mr-2"></div>
                  Saving...
                </>
              ) : (
                <>
                  <Save className="w-4 h-4 mr-2" />
                  Save
                </>
              )}
            </Button>
          </div>
        </div>
        )}
      </DialogContent>
    </Dialog>
  );
}<|MERGE_RESOLUTION|>--- conflicted
+++ resolved
@@ -203,11 +203,8 @@
         saveOnly // Pass the save mode to the API
       };
 
-<<<<<<< HEAD
-=======
       // Debugging log removed to prevent exposure of sensitive session data
 
->>>>>>> 21f07602
       const response = await fetch(`/api/therapist/sessions/${session.id}`, {
         method: 'PUT',
         headers: {
@@ -232,9 +229,6 @@
         }
       } else {
         const errorData = await response.json();
-<<<<<<< HEAD
-        setSubmitError(errorData.error || 'Failed to update session');
-=======
         if (process.env.NODE_ENV !== 'production') {
           console.error("Server error response:", errorData);
         } else {
@@ -246,7 +240,6 @@
         if (errorData.details && process.env.NODE_ENV !== 'production') {
           console.error("Error details:", errorData.details);
         }
->>>>>>> 21f07602
       }
     } catch (error) {
       if (process.env.NODE_ENV !== 'production') {
