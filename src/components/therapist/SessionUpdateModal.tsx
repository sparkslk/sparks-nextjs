"use client";

import { useState, useEffect, useCallback } from "react";
import { Dialog, DialogContent, DialogHeader, DialogTitle } from "@/components/ui/dialog";
import { Button } from "@/components/ui/button";
import { Badge } from "@/components/ui/badge";
import { Card, CardContent, CardHeader, CardTitle } from "@/components/ui/card";
import { Textarea } from "@/components/ui/textarea";
import { Label } from "@/components/ui/label";
import { Select, SelectContent, SelectItem, SelectTrigger, SelectValue } from "@/components/ui/select";
import { Checkbox } from "@/components/ui/checkbox";
import { Calendar, Clock, User, FileText, CheckSquare, Save, AlertTriangle } from "lucide-react";
import { format } from "date-fns";
import { NoShowConfirmationDialog } from "@/components/therapist/NoShowConfirmationDialog";
import { MoveToNoShowConfirmationDialog } from "@/components/therapist/MoveToNoShowConfirmationDialog";
import { MoveToCompletedConfirmationDialog } from "@/components/therapist/MoveToCompletedConfirmationDialog";

interface Session {
  id: string;
  patientName: string;
  patientId: string;
  scheduledAt: string;
  duration: number;
  type: string;
  status: string;

  // Clinical documentation fields
  attendanceStatus?: string;
  overallProgress?: string;
  patientEngagement?: string;
  riskAssessment?: string;
  primaryFocusAreas?: string[];
  sessionNotes?: string;
  nextSessionGoals?: string;
}

interface SessionUpdateModalProps {
  session: Session | null;
  isOpen: boolean;
  onClose: () => void;
  onSessionUpdated: () => void;
}

export function SessionUpdateModal({ session, isOpen, onClose, onSessionUpdated }: SessionUpdateModalProps) {
  // Clinical Documentation Fields
  const [attendanceStatus, setAttendanceStatus] = useState("");
  const [overallProgress, setOverallProgress] = useState("");
  const [patientEngagement, setPatientEngagement] = useState("");
  const [riskAssessment, setRiskAssessment] = useState("");
  const [focusAreas, setFocusAreas] = useState<string[]>([]);
  const [sessionNotes, setSessionNotes] = useState("");
  const [nextSessionGoals, setNextSessionGoals] = useState("");

  // Form state
  const [isSubmitting, setIsSubmitting] = useState(false);
  const [submitError, setSubmitError] = useState<string | null>(null);
  const [submitSuccess, setSubmitSuccess] = useState(false);
  const [loadingSessionDetails, setLoadingSessionDetails] = useState(false);
  const [detailedSession, setDetailedSession] = useState<Session | null>(null);

  // No Show confirmation state
  const [showNoShowConfirmation, setShowNoShowConfirmation] = useState(false);
  const [pendingAttendanceStatus, setPendingAttendanceStatus] = useState<string>("");

  // Add Move to No-Show confirmation state
  const [showMoveNoShowConfirmation, setShowMoveNoShowConfirmation] = useState(false);
  const [moveNoShowSuccess, setMoveNoShowSuccess] = useState(false);

  // Add Move to Completed confirmation state
  const [showMoveCompletedConfirmation, setShowMoveCompletedConfirmation] = useState(false);
  const [moveCompletedSuccess, setMoveCompletedSuccess] = useState(false);

  // Focus areas options
  const focusAreaOptions = [
    "Anxiety Management",
    "Depression Treatment",
    "Behavioral Interventions",
    "Cognitive Restructuring",
    "Social Skills",
    "Communication Skills",
    "Emotional Regulation",
    "Stress Management",
    "Trauma Processing",
    "Mindfulness/Relaxation",
    "Goal Setting",
    "Medication Compliance"
  ];

  const initializeWithDefaults = useCallback(() => {
    // Use basic session data if available, otherwise use empty strings for placeholders
    // Use nullish coalescing to preserve actual database values
    setAttendanceStatus(session?.attendanceStatus ?? "");
    setOverallProgress(session?.overallProgress ?? "");
    setPatientEngagement(session?.patientEngagement ?? "");
    setRiskAssessment(session?.riskAssessment ?? "");
    setFocusAreas(session?.primaryFocusAreas ?? []);
    setSessionNotes(session?.sessionNotes ?? "");
    setNextSessionGoals(session?.nextSessionGoals ?? "");
    // Clear the error since we're using fallback
    setSubmitError(null);
  }, [session]);

  const fetchSessionDetails = useCallback(async () => {
    if (!session) return;

    setLoadingSessionDetails(true);
    try {
      const response = await fetch(`/api/therapist/sessions/${session.id}`);
      if (response.ok) {
        const data = await response.json();
        const sessionData = data.session;
        setDetailedSession(sessionData);

        // Initialize clinical documentation fields - use DB values if they exist, otherwise use empty strings for placeholders
        // Important: Use nullish coalescing (??) to only use empty strings when field is null/undefined
        // This preserves actual database values including existing enum values
        const newAttendanceStatus = sessionData.attendanceStatus ?? "";
        const newOverallProgress = sessionData.overallProgress ?? "";
        const newPatientEngagement = sessionData.patientEngagement ?? "";
        const newRiskAssessment = sessionData.riskAssessment ?? "";
        const newFocusAreas = sessionData.primaryFocusAreas ?? [];
        const newSessionNotes = sessionData.sessionNotes ?? "";
        const newNextSessionGoals = sessionData.nextSessionGoals ?? "";

        // Debug log to check what's being received from API
        console.log("Session data from API:", {
          attendanceStatus: sessionData.attendanceStatus,
          overallProgress: sessionData.overallProgress,
          patientEngagement: sessionData.patientEngagement,
          riskAssessment: sessionData.riskAssessment,
          primaryFocusAreas: sessionData.primaryFocusAreas,
          sessionNotes: sessionData.sessionNotes,
          nextSessionGoals: sessionData.nextSessionGoals
        });

        // Debug log to check what values are being set
        console.log("Values being set in modal:", {
          newAttendanceStatus,
          newOverallProgress,
          newPatientEngagement,
          newRiskAssessment,
          newFocusAreas,
          newSessionNotes,
          newNextSessionGoals
        });

        setAttendanceStatus(newAttendanceStatus);
        setOverallProgress(newOverallProgress);
        setPatientEngagement(newPatientEngagement);
        setRiskAssessment(newRiskAssessment);
        setFocusAreas(newFocusAreas);
        setSessionNotes(newSessionNotes);
        setNextSessionGoals(newNextSessionGoals);
      } else {
        console.error('Failed to fetch session details');
        // Fallback: Initialize with defaults if API fails
        initializeWithDefaults();
      }
    } catch (error) {
      console.error('Error fetching session details:', error);
      // Fallback: Initialize with defaults if API fails
      initializeWithDefaults();
    } finally {
      setLoadingSessionDetails(false);
    }
  }, [session, initializeWithDefaults]);

  useEffect(() => {
    if (session && isOpen) {
      // Reset states when session changes
      setSubmitError(null);
      setSubmitSuccess(false);
      setDetailedSession(null);

      // Try to fetch detailed session data, but fallback gracefully if it fails
      fetchSessionDetails();
    }
  }, [session, isOpen, fetchSessionDetails]);

  const toggleFocusArea = (area: string) => {
    setFocusAreas(prev => {
      if (prev.includes(area)) {
        return prev.filter(item => item !== area);
      } else {
        // Limit to 3 focus areas max
        if (prev.length >= 3) {
          return [...prev.slice(1), area];
        }
        return [...prev, area];
      }
    });
  };

  const clearClinicalFields = () => {
    setOverallProgress("");
    setPatientEngagement("");
    setRiskAssessment("");
    setFocusAreas([]);
    setSessionNotes("");
    setNextSessionGoals("");
  };

  const hasClinicalData = () => {
    return overallProgress || patientEngagement || riskAssessment ||
      focusAreas.length > 0 || sessionNotes.trim() || nextSessionGoals.trim();
  };

  const handleAttendanceStatusChange = (value: string) => {
    if (value === "NO_SHOW" && hasClinicalData()) {
      // Show confirmation dialog if there's existing clinical data
      setPendingAttendanceStatus(value);
      setShowNoShowConfirmation(true);
    } else {
      // Set directly if no clinical data or not "NO_SHOW"
      setAttendanceStatus(value);
      if (value === "NO_SHOW") {
        clearClinicalFields();
      }
    }
  };

  const handleNoShowConfirmation = (confirmed: boolean) => {
    setShowNoShowConfirmation(false);
    if (confirmed) {
      setAttendanceStatus(pendingAttendanceStatus);
      clearClinicalFields();
    }
    setPendingAttendanceStatus("");
  };

  const isClinicalFieldsDisabled = attendanceStatus === "NO_SHOW";

  const handleSubmit = async (saveOnly = false) => {
    if (!session) return;

    // Validate required fields
    if (!attendanceStatus) {
      setSubmitError('Please select an attendance status');
      return;
    }

    setIsSubmitting(true);
    setSubmitError(null);
    setSubmitSuccess(false);

    try {
      const updateData = {
        sessionId: session.id,
        // Clinical documentation fields - send null for empty strings to match DB schema
        attendanceStatus,
        overallProgress: overallProgress || null,
        patientEngagement: patientEngagement || null,
        riskAssessment: riskAssessment || null,
        focusAreas,
        sessionNotes: sessionNotes.trim() || null,
        nextSessionGoals: nextSessionGoals.trim() || null,
        saveOnly // Pass the save mode to the API
      };

      console.log("Sending update data:", updateData);

      const response = await fetch(`/api/therapist/sessions/${session.id}`, {
        method: 'PUT',
        headers: {
          'Content-Type': 'application/json',
        },
        body: JSON.stringify(updateData),
      });

      if (response.ok) {
        setSubmitSuccess(true);

        // Close modal after a brief delay to show success message
        setTimeout(() => {
          onClose();
          // Emit completion confirmation event after modal is closed
          setTimeout(() => {
            if (typeof window !== "undefined") {
              const event = new CustomEvent("sessionSaved", {
                detail: {
                  sessionId: session.id,
                  attendanceStatus,
                  patientName: session.patientName
                }
              });
              window.dispatchEvent(event);
            }
            onSessionUpdated();
          }, 100);
        }, 1500);
      } else {
        const errorData = await response.json();
        console.error("Server error response:", errorData);
        setSubmitError(errorData.error || 'Failed to update session');

        // Log additional details if available
        if (errorData.details) {
          console.error("Error details:", errorData.details);
        }
      }
    } catch (error) {
      console.error('Error updating session:', error);
      setSubmitError('Network error occurred. Please try again.');
    } finally {
      setIsSubmitting(false);
    }
  };

  const handleMoveSession = async () => {
    if (!session || !attendanceStatus) return;

    // Show confirmation for No-Show moves
    if (attendanceStatus === "NO_SHOW") {
      setShowMoveNoShowConfirmation(true);
      return;
    }

    // Show confirmation for Completed moves
    if (attendanceStatus === "PRESENT" || attendanceStatus === "LATE") {
      setShowMoveCompletedConfirmation(true);
      return;
    }

    // Fallback for other statuses (shouldn't reach here with current logic)
    await performMoveSession();
  };

  const performMoveSession = async () => {
    if (!session || !attendanceStatus) return;

    setIsSubmitting(true);
    setSubmitError(null);

    try {
      let newStatus;
      if (attendanceStatus === "NO_SHOW") {
        newStatus = "NO_SHOW";
      } else {
        newStatus = "COMPLETED";
      }

      const updateData = {
        sessionId: session.id,
        attendanceStatus,
        overallProgress: overallProgress || null,
        patientEngagement: patientEngagement || null,
        riskAssessment: riskAssessment || null,
        focusAreas,
        sessionNotes: sessionNotes.trim() || null,
        nextSessionGoals: nextSessionGoals.trim() || null,
        moveToStatus: newStatus // Indicate we want to move the session
      };

      const response = await fetch(`/api/therapist/sessions/${session.id}`, {
        method: 'PUT',
        headers: {
          'Content-Type': 'application/json',
        },
        body: JSON.stringify(updateData),
      });

      if (response.ok) {
        if (attendanceStatus === "NO_SHOW") {
          setMoveNoShowSuccess(true);
        } else {
          setMoveCompletedSuccess(true);
        }

        // Close modal after showing success message
        setTimeout(() => {
          onClose();
          onSessionUpdated();
        }, 2000);
      } else {
        const errorData = await response.json();
        setSubmitError(errorData.error || 'Failed to update session');
      }
    } catch (error) {
      console.error('Error updating session:', error);
      setSubmitError('Network error occurred. Please try again.');
    } finally {
      setIsSubmitting(false);
    }
  };

  const handleMoveNoShowConfirmation = (confirmed: boolean) => {
    setShowMoveNoShowConfirmation(false);
    if (confirmed) {
      performMoveSession();
    }
  };

  const handleMoveCompletedConfirmation = (confirmed: boolean) => {
    setShowMoveCompletedConfirmation(false);
    if (confirmed) {
      performMoveSession();
    }
  };

  // Add the formatTimeManual function (same as in session details page)
  const formatTimeManual = (dateString: string) => {
    // Extract just the time part manually to avoid timezone issues
    if (dateString.includes('T')) {
      const timePart = dateString.split('T')[1];
      const timeOnly = timePart.split('.')[0]; // Remove milliseconds if present
      const finalTime = timeOnly.split('Z')[0]; // Remove Z if present

      // Convert to 24-hour format
      const [hours, minutes] = finalTime.split(':');
      return `${hours.padStart(2, '0')}:${minutes.padStart(2, '0')}`;
    }

    // Fallback to original method
    return format(new Date(dateString), "HH:mm");
  };

  if (!session) return null;

  const currentSession = detailedSession || session;

  return (
    <Dialog open={isOpen} onOpenChange={onClose}>
      <DialogContent className="max-w-4xl max-h-[90vh] overflow-y-auto">
        <DialogHeader>
          <DialogTitle className="flex items-center gap-2">
            <FileText className="w-5 h-5" />
            Document Session - {currentSession.patientName}
          </DialogTitle>
        </DialogHeader>

        {loadingSessionDetails ? (
          <div className="flex items-center justify-center py-8">
            <div className="animate-spin rounded-full h-8 w-8 border-b-2 border-blue-600"></div>
            <span className="ml-2">Loading session details...</span>
          </div>
        ) : (
          <div className="space-y-6">
            {/* Session Info */}
            <Card>
              <CardHeader className="pb-2">
                <CardTitle className="text-lg">Session Information</CardTitle>
              </CardHeader>
              <CardContent>
                <div className="grid grid-cols-2 gap-4 text-sm">
                  <div className="flex items-center gap-2">
                    <Calendar className="w-4 h-4" />
                    <span>{format(new Date(currentSession.scheduledAt), "MMM dd, yyyy")}</span>
                  </div>
                  <div className="flex items-center gap-2">
                    <Clock className="w-4 h-4" />
                    <span>{formatTimeManual(currentSession.scheduledAt)} ({currentSession.duration} min)</span>
                  </div>
                  <div className="flex items-center gap-2">
                    <User className="w-4 h-4" />
                    <span>{currentSession.type === "With Parent" ? "Family Session" : currentSession.type}</span>
                  </div>
                  <div>
                    <Badge className="bg-blue-100 text-blue-800">
                      {currentSession.status}
                    </Badge>
                  </div>
                </div>
              </CardContent>
            </Card>

            {/* Attendance Status */}
            <Card>
              <CardHeader className="pb-2">
                <CardTitle className="text-lg">Attendance Status</CardTitle>
              </CardHeader>
              <CardContent>
                <div className="space-y-3">
                  <div className="flex gap-3 items-start justify-between">
                    <div className="flex-1 max-w-xs">
                      <Select value={attendanceStatus} onValueChange={handleAttendanceStatusChange}>
                        <SelectTrigger className={`mt-1 ${!attendanceStatus ? 'border-red-200' : ''}`}>
                          <SelectValue placeholder="Select attendance status" />
                        </SelectTrigger>
                        <SelectContent>
                          <SelectItem value="PRESENT">Present</SelectItem>
                          <SelectItem value="LATE">Late</SelectItem>
                          <SelectItem value="NO_SHOW">No Show</SelectItem>
                        </SelectContent>
                      </Select>
                      {!attendanceStatus && (
                        <p className="text-xs text-red-500 mt-1">This field is required</p>
                      )}
                    </div>
                    {attendanceStatus === "NO_SHOW" && !moveNoShowSuccess && (
                      <Button
                        onClick={handleMoveSession}
                        disabled={isSubmitting}
                        style={{ backgroundColor: '#8159A8' }}
                        className="text-white hover:opacity-90 mt-1"
                      >
                        {isSubmitting ? (
                          <>
                            <div className="animate-spin rounded-full h-4 w-4 border-b-2 border-white mr-2"></div>
                            Processing...
                          </>
                        ) : (
                          <>
                            <AlertTriangle className="w-4 h-4 mr-2" />
                            Move to No-Show
                          </>
                        )}
                      </Button>
                    )}
                  </div>

                  {/* Move to No-Show Success Message */}
                  {moveNoShowSuccess && (
                    <div className="bg-green-50 border border-green-200 rounded-md p-3">
                      <div className="flex items-center">
                        <CheckSquare className="w-5 h-5 text-green-600 mr-2" />
                        <p className="text-green-800 font-medium">Session successfully moved to No-Show tab!</p>
                      </div>
                    </div>
                  )}

                  {attendanceStatus === "NO_SHOW" && !moveNoShowSuccess && (
                    <div className="p-2 bg-orange-50 border border-orange-200 rounded-md">
                      <p className="text-xs text-orange-700">
                        No Show selected - Clinical documentation is not required for this session.
                      </p>
                    </div>
                  )}
                </div>
              </CardContent>
            </Card>

            {/* Clinical Documentation */}
            <Card className={isClinicalFieldsDisabled ? "opacity-50" : ""}>
              <CardHeader className="pb-2">
                <CardTitle className="text-lg flex items-center justify-between">
                  Clinical Assessment
                  {isClinicalFieldsDisabled && (
                    <Badge variant="secondary" className="text-xs">
                      Not Available for No Show
                    </Badge>
                  )}
                </CardTitle>
              </CardHeader>
              <CardContent className="space-y-6">
                <div className="grid grid-cols-2 gap-6">
                  {/* Overall Progress */}
                  <div>
                    <Label htmlFor="overallProgress">Overall Progress</Label>
                    <Select
                      value={overallProgress}
                      onValueChange={setOverallProgress}
                      disabled={isClinicalFieldsDisabled}
                    >
                      <SelectTrigger className="mt-1">
                        <SelectValue placeholder="Select overall progress" />
                      </SelectTrigger>
                      <SelectContent>
                        <SelectItem value="EXCELLENT">Excellent</SelectItem>
                        <SelectItem value="GOOD">Good</SelectItem>
                        <SelectItem value="FAIR">Fair</SelectItem>
                        <SelectItem value="POOR">Poor</SelectItem>
                        <SelectItem value="CONCERNING">Concerning</SelectItem>
                      </SelectContent>
                    </Select>
                  </div>

                  {/* Patient Engagement */}
                  <div>
                    <Label htmlFor="patientEngagement">Patient Engagement</Label>
                    <Select
                      value={patientEngagement}
                      onValueChange={setPatientEngagement}
                      disabled={isClinicalFieldsDisabled}
                    >
                      <SelectTrigger className="mt-1">
                        <SelectValue placeholder="Select patient engagement level" />
                      </SelectTrigger>
                      <SelectContent>
                        <SelectItem value="HIGH">High</SelectItem>
                        <SelectItem value="MEDIUM">Medium</SelectItem>
                        <SelectItem value="LOW">Low</SelectItem>
                        <SelectItem value="RESISTANT">Resistant</SelectItem>
                      </SelectContent>
                    </Select>
                  </div>

                  {/* Risk Assessment */}
                  <div className="col-span-2">
                    <Label htmlFor="riskAssessment" className="flex items-center gap-2">
                      Risk Assessment
                    </Label>
                    <Select
                      value={riskAssessment}
                      onValueChange={setRiskAssessment}
                      disabled={isClinicalFieldsDisabled}
                    >
                      <SelectTrigger className="mt-1">
                        <SelectValue placeholder="Select risk assessment level" />
                      </SelectTrigger>
                      <SelectContent>
                        <SelectItem value="NONE">None</SelectItem>
                        <SelectItem value="LOW">Low</SelectItem>
                        <SelectItem value="MEDIUM">Medium</SelectItem>
                        <SelectItem value="HIGH">High</SelectItem>
                      </SelectContent>
                    </Select>
                    {riskAssessment !== 'NONE' && riskAssessment !== '' && !isClinicalFieldsDisabled && (
                      <p className="text-xs text-gray-600 mt-1">
                        {riskAssessment === 'HIGH' && 'High risk - Immediate attention may be required'}
                        {riskAssessment === 'MEDIUM' && 'Medium risk - Monitor closely and follow up'}
                        {riskAssessment === 'LOW' && 'Low risk - Minimal risk identified'}
                      </p>
                    )}
                  </div>
                </div>
              </CardContent>
            </Card>

            {/* Primary Focus Areas */}
            <Card className={isClinicalFieldsDisabled ? "opacity-50" : ""}>
              <CardHeader className="pb-2">
                <CardTitle className="text-lg flex items-center gap-2">
                  Primary Focus Areas
                  {isClinicalFieldsDisabled && (
                    <Badge variant="secondary" className="text-xs">
                      Not Available for No Show
                    </Badge>
                  )}
                </CardTitle>
                {!isClinicalFieldsDisabled && (
                  <p className="text-sm text-gray-600">Select 2-3 key areas addressed in this session</p>
                )}
              </CardHeader>
              <CardContent>
                <div className="grid grid-cols-2 gap-3">
                  {focusAreaOptions.map((area) => (
                    <div key={area} className="flex items-center space-x-2">
                      <Checkbox
                        id={area}
                        checked={focusAreas.includes(area)}
                        onCheckedChange={() => toggleFocusArea(area)}
                        disabled={isClinicalFieldsDisabled || (!focusAreas.includes(area) && focusAreas.length >= 3)}
                      />
                      <Label htmlFor={area} className="text-sm cursor-pointer">
                        {area}
                      </Label>
                    </div>
                  ))}
                </div>
                {focusAreas.length > 0 && !isClinicalFieldsDisabled && (
                  <div className="mt-4">
                    <p className="text-sm font-medium">Selected Focus Areas:</p>
                    <div className="flex flex-wrap gap-2 mt-2">
                      {focusAreas.map((area) => (
                        <Badge key={area} variant="secondary" className="text-xs">
                          {area}
                        </Badge>
                      ))}
                    </div>
                  </div>
                )}
              </CardContent>
            </Card>

            {/* Session Notes */}
            <Card className={isClinicalFieldsDisabled ? "opacity-50" : ""}>
              <CardHeader className="pb-2">
                <CardTitle className="text-lg flex items-center gap-2">
                  Session Notes
                  {isClinicalFieldsDisabled && (
                    <Badge variant="secondary" className="text-xs">
                      Not Available for No Show
                    </Badge>
                  )}
                </CardTitle>
              </CardHeader>
              <CardContent className="space-y-4">
                <div>
                  <Label htmlFor="sessionNotes">Brief Observations and Mood Assessment</Label>
                  <Textarea
                    id="sessionNotes"
                    value={sessionNotes}
                    onChange={(e) => setSessionNotes(e.target.value)}
                    placeholder="Document key observations, patient mood, significant topics discussed, and clinical insights..."
                    className="min-h-[120px]"
                    disabled={isClinicalFieldsDisabled}
                  />
                </div>
                <div>
                  <Label htmlFor="nextSessionGoals">Next Session Goals</Label>
                  <Textarea
                    id="nextSessionGoals"
                    value={nextSessionGoals}
                    onChange={(e) => setNextSessionGoals(e.target.value)}
                    placeholder="Outline focus areas and goals for the upcoming session..."
                    className="min-h-[100px]"
                    disabled={isClinicalFieldsDisabled}
                  />
                </div>
              </CardContent>
            </Card>

            {/* --- New Section: Medications & Tasks --- */}
            <Card className={isClinicalFieldsDisabled ? "opacity-50" : ""}>
              <CardHeader className="pb-2">
                <CardTitle className="text-lg flex items-center gap-2">
                  Patient Medications & Assessments
                  {isClinicalFieldsDisabled && (
                    <Badge variant="secondary" className="text-xs">
                      Not Available for No Show
                    </Badge>
                  )}
                </CardTitle>
                {!isClinicalFieldsDisabled && (
                  <p className="text-sm text-gray-600">Use these options to update the patient&apos;s current medications or assign new assessments directly from this session.</p>
                )}
              </CardHeader>
              <CardContent className="space-y-4">
                <div className="flex flex-col sm:flex-row gap-4">
                  <Button
                    style={{ backgroundColor: "#FAF8FB", color: "#8159A8" }}
                    className="font-semibold px-4 py-2 rounded-lg transition-colors duration-150 hover:bg-[#E9E3F2] hover:text-[#6B399A] hover:shadow-md hover:scale-103"
                    type="button"
                    disabled={isClinicalFieldsDisabled}
                    onClick={() => {
                      // Open the medications modal from parent with patient context
                      if (typeof window !== "undefined" && currentSession.patientId) {
                        const event = new CustomEvent("openMedicationsModal", {
                          detail: { patientId: currentSession.patientId }
                        });
                        window.dispatchEvent(event);
                      }
                    }}
                  >
                    Update Patient&apos;s Medication
                  </Button>
                  <Button
                    style={{ backgroundColor: "#FAF8FB", color: "#8159A8" }}
                    className="font-semibold px-4 py-2 rounded-lg transition-colors duration-150 hover:bg-[#E9E3F2] hover:text-[#6B399A] hover:shadow-md hover:scale-103"
                    type="button"
                    disabled={isClinicalFieldsDisabled}
                    onClick={() => {
                      // Open the tasks modal from parent
                      if (typeof window !== "undefined") {
                        const event = new CustomEvent("openTasksModal");
                        window.dispatchEvent(event);
                      }
                    }}
                  >
                    Assign New Assessments to Patient
                  </Button>
                </div>
              </CardContent>
            </Card>




            {/* Success/Error Messages */}
            {submitSuccess && (
              <div className="bg-green-50 border border-green-200 rounded-md p-4">
                <div className="flex items-center">
                  <CheckSquare className="w-5 h-5 text-green-600 mr-2" />
                  <p className="text-green-800 font-medium">Session documentation saved successfully!</p>
                </div>
              </div>
            )}

            {submitError && (
              <div className="bg-red-50 border border-red-200 rounded-md p-4">
                <div className="flex items-center">
                  <AlertTriangle className="w-5 h-5 text-red-600 mr-2" />
                  <p className="text-red-800 font-medium">{submitError}</p>
                </div>
              </div>
            )}

            {/* Move to Completed Success Message */}
            {moveCompletedSuccess && (
              <div className="bg-green-50 border border-green-200 rounded-md p-3">
                <div className="flex items-center">
                  <CheckSquare className="w-5 h-5 text-green-600 mr-2" />
                  <p className="text-green-800 font-medium">Session successfully moved to Completed tab!</p>
                </div>
              </div>
            )}

            {/* Action Buttons */}
            <div className="flex justify-end gap-3 pt-4 border-t">
              <Button variant="outline" onClick={onClose}>
                Cancel
              </Button>
              {/* Only show Save button when not No-Show */}
              {attendanceStatus !== "NO_SHOW" && (
                <Button
                  onClick={() => handleSubmit(true)}
                  disabled={isSubmitting}
                >
                  {isSubmitting ? (
                    <>
                      <div className="animate-spin rounded-full h-4 w-4 border-b-2 border-white mr-2"></div>
                      Saving...
                    </>
                  ) : (
                    <>
                      <Save className="w-4 h-4 mr-2" />
                      Save
                    </>
                  )}
                </Button>
              )}
              {/* Only show Move to Completed button for Present/Late */}
              {(attendanceStatus === "PRESENT" || attendanceStatus === "LATE") && !moveCompletedSuccess && (
                <Button
<<<<<<< HEAD
                  onClick={handleMoveSession}
                  disabled={isSubmitting}
                  className="bg-green-500 hover:bg-green-600 text-white"
=======
                  style={{ backgroundColor: "#FAF8FB", color: "#8159A8" }}
                  className="font-semibold px-4 py-2 rounded-lg transition-colors duration-150 hover:bg-[#E9E3F2] hover:text-[#6B399A] hover:shadow-md hover:scale-103"
                  type="button"
                  disabled={isClinicalFieldsDisabled}
                  onClick={() => {
                    // Open the tasks modal from parent with patient context
                    if (typeof window !== "undefined" && currentSession.patientId) {
                      const event = new CustomEvent("openTasksModal", {
                        detail: { patientId: currentSession.patientId }
                      });
                      window.dispatchEvent(event);
                    }
                  }}
>>>>>>> de34e737
                >
                  {isSubmitting ? (
                    <>
                      <div className="animate-spin rounded-full h-4 w-4 border-b-2 border-white mr-2"></div>
                      Processing...
                    </>
                  ) : (
                    <>
                      <CheckSquare className="w-4 h-4 mr-2" />
                      Move to Completed
                    </>
                  )}
                </Button>
              )}
            </div>


          </div>
        )}

        {/* No Show Confirmation Dialog */}
        <NoShowConfirmationDialog
          isOpen={showNoShowConfirmation}
          onConfirm={() => handleNoShowConfirmation(true)}
          onCancel={() => handleNoShowConfirmation(false)}
        />

        {/* Move to No-Show Confirmation Dialog */}
        <MoveToNoShowConfirmationDialog
          isOpen={showMoveNoShowConfirmation}
          onConfirm={() => handleMoveNoShowConfirmation(true)}
          onCancel={() => handleMoveNoShowConfirmation(false)}
          patientName={currentSession.patientName}
        />

        {/* Move to Completed Confirmation Dialog */}
        <MoveToCompletedConfirmationDialog
          isOpen={showMoveCompletedConfirmation}
          onConfirm={() => handleMoveCompletedConfirmation(true)}
          onCancel={() => handleMoveCompletedConfirmation(false)}
          patientName={currentSession.patientName}
        />


      </DialogContent>
    </Dialog>
  );
}
<|MERGE_RESOLUTION|>--- conflicted
+++ resolved
@@ -700,55 +700,57 @@
               </CardContent>
             </Card>
 
-            {/* --- New Section: Medications & Tasks --- */}
-            <Card className={isClinicalFieldsDisabled ? "opacity-50" : ""}>
-              <CardHeader className="pb-2">
-                <CardTitle className="text-lg flex items-center gap-2">
-                  Patient Medications & Assessments
-                  {isClinicalFieldsDisabled && (
-                    <Badge variant="secondary" className="text-xs">
-                      Not Available for No Show
-                    </Badge>
-                  )}
-                </CardTitle>
-                {!isClinicalFieldsDisabled && (
-                  <p className="text-sm text-gray-600">Use these options to update the patient&apos;s current medications or assign new assessments directly from this session.</p>
+          {/* --- New Section: Medications & Tasks --- */}
+          <Card className={isClinicalFieldsDisabled ? "opacity-50" : ""}>
+            <CardHeader className="pb-2">
+              <CardTitle className="text-lg flex items-center gap-2">
+                Patient Medications & Assessments
+                {isClinicalFieldsDisabled && (
+                  <Badge variant="secondary" className="text-xs">
+                    Not Available for No Show
+                  </Badge>
                 )}
-              </CardHeader>
-              <CardContent className="space-y-4">
-                <div className="flex flex-col sm:flex-row gap-4">
-                  <Button
-                    style={{ backgroundColor: "#FAF8FB", color: "#8159A8" }}
-                    className="font-semibold px-4 py-2 rounded-lg transition-colors duration-150 hover:bg-[#E9E3F2] hover:text-[#6B399A] hover:shadow-md hover:scale-103"
-                    type="button"
-                    disabled={isClinicalFieldsDisabled}
-                    onClick={() => {
-                      // Open the medications modal from parent with patient context
-                      if (typeof window !== "undefined" && currentSession.patientId) {
-                        const event = new CustomEvent("openMedicationsModal", {
-                          detail: { patientId: currentSession.patientId }
-                        });
-                        window.dispatchEvent(event);
-                      }
-                    }}
-                  >
-                    Update Patient&apos;s Medication
-                  </Button>
-                  <Button
-                    style={{ backgroundColor: "#FAF8FB", color: "#8159A8" }}
-                    className="font-semibold px-4 py-2 rounded-lg transition-colors duration-150 hover:bg-[#E9E3F2] hover:text-[#6B399A] hover:shadow-md hover:scale-103"
-                    type="button"
-                    disabled={isClinicalFieldsDisabled}
-                    onClick={() => {
-                      // Open the tasks modal from parent
-                      if (typeof window !== "undefined") {
-                        const event = new CustomEvent("openTasksModal");
-                        window.dispatchEvent(event);
-                      }
-                    }}
-                  >
-                    Assign New Assessments to Patient
-                  </Button>
+              </CardTitle>
+              {!isClinicalFieldsDisabled && (
+                <p className="text-sm text-gray-600">Use these options to update the patient&apos;s current medications or assign new assessments directly from this session.</p>
+              )}
+            </CardHeader>
+            <CardContent className="space-y-4">
+              <div className="flex flex-col sm:flex-row gap-4">
+                <Button
+                  style={{ backgroundColor: "#FAF8FB", color: "#8159A8" }}
+                  className="font-semibold px-4 py-2 rounded-lg transition-colors duration-150 hover:bg-[#E9E3F2] hover:text-[#6B399A] hover:shadow-md hover:scale-103"
+                  type="button"
+                  disabled={isClinicalFieldsDisabled}
+                  onClick={() => {
+                    // Open the medications modal from parent with patient context
+                    if (typeof window !== "undefined" && currentSession.patientId) {
+                      const event = new CustomEvent("openMedicationsModal", {
+                        detail: { patientId: currentSession.patientId }
+                      });
+                      window.dispatchEvent(event);
+                    }
+                  }}
+                >
+                  Update Patient&apos;s Medication
+                </Button>
+                <Button
+                  style={{ backgroundColor: "#FAF8FB", color: "#8159A8" }}
+                  className="font-semibold px-4 py-2 rounded-lg transition-colors duration-150 hover:bg-[#E9E3F2] hover:text-[#6B399A] hover:shadow-md hover:scale-103"
+                  type="button"
+                  disabled={isClinicalFieldsDisabled}
+                  onClick={() => {
+                    // Open the tasks modal from parent with patient context
+                    if (typeof window !== "undefined" && currentSession.patientId) {
+                      const event = new CustomEvent("openTasksModal", {
+                        detail: { patientId: currentSession.patientId }
+                      });
+                      window.dispatchEvent(event);
+                    }
+                  }}
+                >
+                  Assign New Assessments to Patient
+                </Button>
                 </div>
               </CardContent>
             </Card>
@@ -812,25 +814,9 @@
               {/* Only show Move to Completed button for Present/Late */}
               {(attendanceStatus === "PRESENT" || attendanceStatus === "LATE") && !moveCompletedSuccess && (
                 <Button
-<<<<<<< HEAD
                   onClick={handleMoveSession}
                   disabled={isSubmitting}
                   className="bg-green-500 hover:bg-green-600 text-white"
-=======
-                  style={{ backgroundColor: "#FAF8FB", color: "#8159A8" }}
-                  className="font-semibold px-4 py-2 rounded-lg transition-colors duration-150 hover:bg-[#E9E3F2] hover:text-[#6B399A] hover:shadow-md hover:scale-103"
-                  type="button"
-                  disabled={isClinicalFieldsDisabled}
-                  onClick={() => {
-                    // Open the tasks modal from parent with patient context
-                    if (typeof window !== "undefined" && currentSession.patientId) {
-                      const event = new CustomEvent("openTasksModal", {
-                        detail: { patientId: currentSession.patientId }
-                      });
-                      window.dispatchEvent(event);
-                    }
-                  }}
->>>>>>> de34e737
                 >
                   {isSubmitting ? (
                     <>
