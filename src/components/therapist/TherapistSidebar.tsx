"use client";

import * as React from "react";
import { usePathname } from "next/navigation";
import Link from "next/link";
import NotificationBell from "@/components/NotificationBell";
import {
  Calendar,
  Users,
  Bell,
  FileText,
  BarChart3,
  Settings,
  User,
  ClipboardList,
  MessageSquare,
  Home,
  LogOut,
  ChevronUp,
  Bookmark,
} from "lucide-react";
import { signOut } from "next-auth/react";

import {
  Sidebar,
  SidebarContent,
  SidebarFooter,
  SidebarGroup,
  SidebarGroupContent,
  SidebarGroupLabel,
  SidebarHeader,
  SidebarMenu,
  SidebarMenuButton,
  SidebarMenuItem,
  SidebarMenuSub,
  SidebarMenuSubButton,
  SidebarMenuSubItem,
  SidebarProvider,
  SidebarRail,
  SidebarTrigger,
} from "@/components/ui/sidebar";
import {
  DropdownMenu,
  DropdownMenuContent,
  DropdownMenuItem,
  DropdownMenuTrigger,
} from "@/components/ui/dropdown-menu";
import { Avatar, AvatarFallback, AvatarImage } from "@/components/ui/avatar";
import { Badge } from "@/components/ui/badge";

// Helper function to get initials from name
function getInitials(name: string): string {
  return name
    .split(" ")
    .map((word) => word[0])
    .join("")
    .toUpperCase()
    .slice(0, 2);
}

// Menu items data
const getMenuItems = (pendingRequests: number) => ({
  overview: [
    {
      title: "Dashboard",
      url: "/therapist/dashboard",
      icon: Home,
      badge: null,
    },
    {
      title: "Session Requests",
      url: "/therapist/requests",
      icon: Bell,
      badge: pendingRequests > 0 ? pendingRequests.toString() : null,
    },
  ],
  clinical: [
    {
      title: "Patients",
      icon: Users,
      items: [
        {
          title: "All Patients",
          url: "/therapist/patients",
        },
        {
          title: "Add New Patient",
          url: "/therapist/patients/new",
        },
      ],
    },
    {
      title: "Appointments",
      icon: Calendar,
      items: [
        {
          title: "Schedule",
          url: "/therapist/appointments",
        },
        {
          title: "New Appointment",
          url: "/therapist/appointments/new",
        },
        {
          title: "History",
          url: "/therapist/appointments/history",
        },
      ],
    },
    {
      title: "Sessions",
      icon: Clock,
      items: [
        {
          title: "Active Sessions",
          url: "/therapist/sessions",
        },
<<<<<<< HEAD
        {
=======
        
        /* {
>>>>>>> 6c0e2c92
          title: "Session Notes",
          url: "/therapist/sessions/notes",
        }, */
      ],
    },
    {
      title: "Assessments",
      icon: ClipboardList,
      items: [
        {
          title: "View Assessments",
          url: "/therapist/assessments",
        },
        {
          title: "Create Assessment",
          url: "/therapist/assessments/new",
        },
      ],
    },
  ],
  analytics: [
    {
      title: "Reports",
      url: "/therapist/reports",
      icon: BarChart3,
    },
    {
      title: "Analytics",
      url: "/therapist/analytics",
      icon: FileText,
    },
  ],
  communication: [
    {
      title: "Messages",
      url: "/therapist/messages",
      icon: MessageSquare,
      badge: "3",
    },
    {
      title: "Blogs",
      url: "/therapist/blogs",
      icon: Bookmark,
      badge: null,
    },
  ],
});

interface TherapistSidebarProps {
  children: React.ReactNode;
}

export function TherapistSidebar({ children }: TherapistSidebarProps) {
  const pathname = usePathname();
  const [pendingRequests, setPendingRequests] = React.useState(0);
  const [therapistData, setTherapistData] = React.useState<{
    name: string | null;
    email: string | null;
    licenseNumber: string | null;
    specialization: string[];
  } | null>(null);
  const [isLoading, setIsLoading] = React.useState(true);

  // Get menu items with current pending requests count
  const menuItems = getMenuItems(pendingRequests);

  // Fetch therapist data and pending requests count
  React.useEffect(() => {
    const fetchTherapistData = async () => {
      try {
        setIsLoading(true);

        // Fetch therapist profile
        const profileResponse = await fetch("/api/therapist/profile");
        if (profileResponse.ok) {
          const profileData = await profileResponse.json();
          setTherapistData({
            name: profileData.user?.name || null,
            email: profileData.user?.email || null,
            licenseNumber: profileData.licenseNumber || null,
            specialization: profileData.specialization || [],
          });
        }

        // Fetch pending requests count
        const requestsResponse = await fetch(
          "/api/therapist/session-requests/count"
        );
        if (requestsResponse.ok) {
          const requestsData = await requestsResponse.json();
          setPendingRequests(requestsData.count);
        }
      } catch (error) {
        console.error("Failed to fetch therapist data:", error);
      } finally {
        setIsLoading(false);
      }
    };

    fetchTherapistData();

    // Poll pending requests every 30 seconds for updates
    const interval = setInterval(async () => {
      try {
        const response = await fetch("/api/therapist/session-requests/count");
        if (response.ok) {
          const data = await response.json();
          setPendingRequests(data.count);
        }
      } catch (error) {
        console.error("Failed to fetch pending requests:", error);
      }
    }, 30000);

    return () => clearInterval(interval);
  }, []);

  const handleSignOut = async () => {
    try {
      await signOut({ callbackUrl: "/login" });
    } catch (error) {
      console.error("Sign out error:", error);
    }
  };

  return (
    <SidebarProvider>
      <Sidebar variant="inset" className="border-r">
        <SidebarHeader>
          <SidebarMenu>
            <SidebarMenuItem>
              <SidebarMenuButton size="lg" asChild>
                <div className="flex items-center gap-2">
                  <div className="flex aspect-square size-8 items-center justify-center rounded-lg bg-primary text-primary-foreground">
                    <User className="size-4" />
                  </div>
                  <div className="grid flex-1 text-left text-sm leading-tight">
                    <span className="truncate font-semibold">
                      Sparks Therapy
                    </span>
                    <span className="truncate text-xs text-muted-foreground">
                      Therapist Portal
                    </span>
                  </div>
                </div>
              </SidebarMenuButton>
            </SidebarMenuItem>
          </SidebarMenu>
        </SidebarHeader>

        <SidebarContent>
          {/* Overview Section */}
          <SidebarGroup>
            <SidebarGroupLabel>Overview</SidebarGroupLabel>
            <SidebarGroupContent>
              <SidebarMenu>
                {menuItems.overview.map((item) => (
                  <SidebarMenuItem key={item.title}>
                    <SidebarMenuButton
                      asChild
                      isActive={pathname === item.url}
                      className="w-full"
                    >
                      <Link href={item.url} className="flex items-center gap-2">
                        <item.icon className="size-4" />
                        <span>{item.title}</span>
                        {item.badge === "pending" && pendingRequests > 0 && (
                          <Badge variant="destructive" className="ml-auto">
                            {pendingRequests}
                          </Badge>
                        )}
                      </Link>
                    </SidebarMenuButton>
                  </SidebarMenuItem>
                ))}
              </SidebarMenu>
            </SidebarGroupContent>
          </SidebarGroup>

          {/* Clinical Management Section */}
          <SidebarGroup>
            <SidebarGroupLabel>Clinical Management</SidebarGroupLabel>
            <SidebarGroupContent>
              <SidebarMenu>
                {menuItems.clinical.map((item) => (
                  <SidebarMenuItem key={item.title}>
                    {item.items ? (
                      <>
                        <SidebarMenuButton asChild>
                          <div className="flex items-center gap-2">
                            <item.icon className="size-4" />
                            <span>{item.title}</span>
                          </div>
                        </SidebarMenuButton>
                        <SidebarMenuSub>
                          {item.items.map((subItem) => (
                            <SidebarMenuSubItem key={subItem.title}>
                              <SidebarMenuSubButton
                                asChild
                                isActive={pathname === subItem.url}
                              >
                                <Link href={subItem.url}>{subItem.title}</Link>
                              </SidebarMenuSubButton>
                            </SidebarMenuSubItem>
                          ))}
                        </SidebarMenuSub>
                      </>
                    ) : null}
                  </SidebarMenuItem>
                ))}
              </SidebarMenu>
            </SidebarGroupContent>
          </SidebarGroup>

          {/* Analytics Section */}
          <SidebarGroup>
            <SidebarGroupLabel>Analytics</SidebarGroupLabel>
            <SidebarGroupContent>
              <SidebarMenu>
                {menuItems.analytics.map((item) => (
                  <SidebarMenuItem key={item.title}>
                    <SidebarMenuButton asChild isActive={pathname === item.url}>
                      <Link href={item.url} className="flex items-center gap-2">
                        <item.icon className="size-4" />
                        <span>{item.title}</span>
                      </Link>
                    </SidebarMenuButton>
                  </SidebarMenuItem>
                ))}
              </SidebarMenu>
            </SidebarGroupContent>
          </SidebarGroup>

          {/* Communication Section */}
          <SidebarGroup>
            <SidebarGroupLabel>Communication</SidebarGroupLabel>
            <SidebarGroupContent>
              <SidebarMenu>
                {menuItems.communication.map((item) => (
                  <SidebarMenuItem key={item.title}>
                    <SidebarMenuButton asChild isActive={pathname === item.url}>
                      <Link href={item.url} className="flex items-center gap-2">
                        <item.icon className="size-4" />
                        <span>{item.title}</span>
                        {item.badge && (
                          <Badge variant="secondary" className="ml-auto">
                            {item.badge}
                          </Badge>
                        )}
                      </Link>
                    </SidebarMenuButton>
                  </SidebarMenuItem>
                ))}
              </SidebarMenu>
            </SidebarGroupContent>
          </SidebarGroup>
        </SidebarContent>

        <SidebarFooter>
          <SidebarMenu>
            <SidebarMenuItem>
              <DropdownMenu>
                <DropdownMenuTrigger asChild>
                  <SidebarMenuButton
                    size="lg"
                    className="data-[state=open]:bg-sidebar-accent data-[state=open]:text-sidebar-accent-foreground"
                  >
                    <Avatar className="h-8 w-8 rounded-lg">
                      <AvatarImage
                        src="/placeholder-avatar.jpg"
                        alt="Therapist"
                      />
                      <AvatarFallback className="rounded-lg">
                        {isLoading
                          ? "..."
                          : getInitials(
                              therapistData?.name || therapistData?.email || "T"
                            )}
                      </AvatarFallback>
                    </Avatar>
                    <div className="grid flex-1 text-left text-sm leading-tight">
                      <span className="truncate font-semibold">
                        {isLoading
                          ? "Loading..."
                          : therapistData?.name ||
                            therapistData?.email?.split("@")[0] ||
                            "Therapist"}
                      </span>
                      <span className="truncate text-xs text-muted-foreground">
                        {isLoading
                          ? ""
                          : therapistData?.licenseNumber
                          ? `License: ${therapistData.licenseNumber}`
                          : "Licensed Therapist"}
                      </span>
                    </div>
                    <ChevronUp className="ml-auto size-4" />
                  </SidebarMenuButton>
                </DropdownMenuTrigger>
                <DropdownMenuContent
                  className="w-[--radix-dropdown-menu-trigger-width] min-w-56 rounded-lg"
                  side="bottom"
                  align="end"
                  sideOffset={4}
                >
                  <DropdownMenuItem asChild>
                    <Link
                      href="/therapist/profile"
                      className="flex items-center gap-2"
                    >
                      <User className="size-4" />
                      Profile
                    </Link>
                  </DropdownMenuItem>
                  <DropdownMenuItem asChild>
                    <Link
                      href="/therapist/settings"
                      className="flex items-center gap-2"
                    >
                      <Settings className="size-4" />
                      Settings
                    </Link>
                  </DropdownMenuItem>
                  <DropdownMenuItem
                    onClick={handleSignOut}
                    className="flex items-center gap-2 text-red-600"
                  >
                    <LogOut className="size-4" />
                    Sign Out
                  </DropdownMenuItem>
                </DropdownMenuContent>
              </DropdownMenu>
            </SidebarMenuItem>
          </SidebarMenu>
        </SidebarFooter>

        <SidebarRail />
      </Sidebar>

      <main className="flex flex-1 flex-col overflow-hidden">
        <header className="flex h-16 shrink-0 items-center gap-2 px-4 border-b">
          <SidebarTrigger className="-ml-1" />
          <div className="flex flex-1 items-center gap-2">
            <h1 className="text-lg font-semibold">
              {pathname === "/therapist/dashboard" && "Dashboard"}
              {pathname === "/therapist/requests" && "Session Requests"}
              {pathname === "/therapist/patients" && "Patients"}
              {pathname === "/therapist/appointments" && "Appointments"}
              {pathname === "/therapist/sessions" && "Sessions"}
              {pathname === "/therapist/assessments" && "Assessments"}
              {pathname === "/therapist/reports" && "Reports"}
              {pathname === "/therapist/analytics" && "Analytics"}
              {pathname === "/therapist/messages" && "Messages"}
              {pathname === "/therapist/blogs" && "Blog Management"}
            </h1>
          </div>
          <NotificationBell />
        </header>
        <div className="flex-1 overflow-auto p-4">{children}</div>
      </main>
    </SidebarProvider>
  );
}<|MERGE_RESOLUTION|>--- conflicted
+++ resolved
@@ -18,6 +18,7 @@
   LogOut,
   ChevronUp,
   Bookmark,
+  Clock,
 } from "lucide-react";
 import { signOut } from "next-auth/react";
 
@@ -115,12 +116,12 @@
           title: "Active Sessions",
           url: "/therapist/sessions",
         },
-<<<<<<< HEAD
-        {
-=======
-        
+        {
+          title: "Schedule New",
+          url: "/therapist/appointments/new",
+        },
+
         /* {
->>>>>>> 6c0e2c92
           title: "Session Notes",
           url: "/therapist/sessions/notes",
         }, */
