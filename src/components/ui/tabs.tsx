"use client";

import * as React from "react";
import * as TabsPrimitive from "@radix-ui/react-tabs";

import { cn } from "@/lib/utils";

const Tabs = TabsPrimitive.Root;

const TabsList = React.forwardRef<
  React.ElementRef<typeof TabsPrimitive.List>,
  React.ComponentPropsWithoutRef<typeof TabsPrimitive.List>
>(({ className, ...props }, ref) => (
  <TabsPrimitive.List
    ref={ref}
    className={cn(
      "flex flex-wrap w-full sm:inline-flex h-auto sm:h-10 items-center justify-center rounded-md bg-muted p-1 text-muted-foreground gap-1",
      className
    )}
    {...props}
  />
));
TabsList.displayName = TabsPrimitive.List.displayName;

const TabsTrigger = React.forwardRef<
  React.ElementRef<typeof TabsPrimitive.Trigger>,
  React.ComponentPropsWithoutRef<typeof TabsPrimitive.Trigger>
>(({ className, ...props }, ref) => (
  <TabsPrimitive.Trigger
    ref={ref}
    className={cn(
<<<<<<< HEAD
      "inline-flex items-center justify-center whitespace-nowrap rounded-sm px-2 sm:px-3 py-1 sm:py-1.5 text-xs sm:text-sm font-medium ring-offset-background transition-all hover:text-primary data-[state=active]:bg-white data-[state=active]:text-primary data-[state=active]:shadow-sm flex-grow sm:flex-grow-0",
=======
      "inline-flex items-center justify-center whitespace-nowrap rounded-sm px-3 py-1.5 text-sm font-medium ring-offset-background transition-all focus-visible:outline-none focus-visible:ring-2 focus-visible:ring-ring focus-visible:ring-offset-2 disabled:pointer-events-none disabled:opacity-50 data-[state=active]:bg-background data-[state=active]:text-foreground data-[state=active]:shadow-sm",
>>>>>>> b2054348
      className
    )}
    {...props}
  />
));
TabsTrigger.displayName = TabsPrimitive.Trigger.displayName;

const TabsContent = React.forwardRef<
  React.ElementRef<typeof TabsPrimitive.Content>,
  React.ComponentPropsWithoutRef<typeof TabsPrimitive.Content>
>(({ className, ...props }, ref) => (
  <TabsPrimitive.Content
    ref={ref}
    className={cn(
<<<<<<< HEAD
      "mt-2 sm:mt-4 ring-offset-background focus-visible:outline-none focus-visible:ring-2 focus-visible:ring-ring focus-visible:ring-offset-2 w-full",
=======
      "mt-2 ring-offset-background focus-visible:outline-none focus-visible:ring-2 focus-visible:ring-ring focus-visible:ring-offset-2",
>>>>>>> b2054348
      className
    )}
    {...props}
  />
));
TabsContent.displayName = TabsPrimitive.Content.displayName;

export { Tabs, TabsList, TabsTrigger, TabsContent };<|MERGE_RESOLUTION|>--- conflicted
+++ resolved
@@ -29,11 +29,7 @@
   <TabsPrimitive.Trigger
     ref={ref}
     className={cn(
-<<<<<<< HEAD
-      "inline-flex items-center justify-center whitespace-nowrap rounded-sm px-2 sm:px-3 py-1 sm:py-1.5 text-xs sm:text-sm font-medium ring-offset-background transition-all hover:text-primary data-[state=active]:bg-white data-[state=active]:text-primary data-[state=active]:shadow-sm flex-grow sm:flex-grow-0",
-=======
-      "inline-flex items-center justify-center whitespace-nowrap rounded-sm px-3 py-1.5 text-sm font-medium ring-offset-background transition-all focus-visible:outline-none focus-visible:ring-2 focus-visible:ring-ring focus-visible:ring-offset-2 disabled:pointer-events-none disabled:opacity-50 data-[state=active]:bg-background data-[state=active]:text-foreground data-[state=active]:shadow-sm",
->>>>>>> b2054348
+      "inline-flex items-center justify-center whitespace-nowrap rounded-sm px-3 py-1.5 text-sm font-medium ring-offset-background transition-all hover:text-primary data-[state=active]:bg-white data-[state=active]:text-primary data-[state=active]:shadow-sm",
       className
     )}
     {...props}
@@ -48,11 +44,7 @@
   <TabsPrimitive.Content
     ref={ref}
     className={cn(
-<<<<<<< HEAD
-      "mt-2 sm:mt-4 ring-offset-background focus-visible:outline-none focus-visible:ring-2 focus-visible:ring-ring focus-visible:ring-offset-2 w-full",
-=======
-      "mt-2 ring-offset-background focus-visible:outline-none focus-visible:ring-2 focus-visible:ring-ring focus-visible:ring-offset-2",
->>>>>>> b2054348
+      "mt-4 ring-offset-background focus-visible:outline-none focus-visible:ring-2 focus-visible:ring-ring focus-visible:ring-offset-2",
       className
     )}
     {...props}
