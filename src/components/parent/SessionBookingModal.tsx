--- conflicted
+++ resolved
@@ -147,12 +147,8 @@
           childId: child.id,
           date: `${selectedDate.getFullYear()}-${(selectedDate.getMonth() + 1).toString().padStart(2, '0')}-${selectedDate.getDate().toString().padStart(2, '0')}`,
           timeSlot: selectedSlot,
-<<<<<<< HEAD
-          sessionType: selectedSessionType
-=======
-          sessionType: "Individual",
+          sessionType: selectedSessionType,
           meetingType: meetingType
->>>>>>> de34e737
         }),
       });
 
@@ -198,12 +194,8 @@
           childId: child.id,
           date: `${selectedDate.getFullYear()}-${(selectedDate.getMonth() + 1).toString().padStart(2, '0')}-${selectedDate.getDate().toString().padStart(2, '0')}`,
           timeSlot: selectedSlot,
-<<<<<<< HEAD
           sessionType: selectedSessionType,
-=======
-          sessionType: "Individual",
           meetingType: meetingType,
->>>>>>> de34e737
           amount: amount,
           customerInfo: {
             firstName: session.user.name?.split(' ')[0] || 'Parent',
@@ -302,42 +294,6 @@
               </div>
             </div>
           </div>
-<<<<<<< HEAD
-
-          {/* Session Type Selection */}
-          <div className="px-8 pt-4 pb-2">
-            <div className="font-semibold text-sm text-muted-foreground mb-2">Session Type</div>
-            <div className="grid grid-cols-2 gap-3 mb-4">
-              <button
-                type="button"
-                className={`rounded-xl px-4 py-3 text-sm font-semibold border transition-colors duration-150 focus:outline-none ${selectedSessionType === "Individual"
-                    ? "bg-primary text-white border-primary"
-                    : "bg-background text-foreground border-border hover:bg-muted/30"
-                  }`}
-                onClick={() => setSelectedSessionType("Individual")}
-              >
-                <div className="flex flex-col items-center gap-1">
-                  <span className="text-base font-bold">Individual</span>
-                  <span className="text-xs opacity-80">One-on-one session</span>
-                </div>
-              </button>
-              <button
-                type="button"
-                className={`rounded-xl px-4 py-3 text-sm font-semibold border transition-colors duration-150 focus:outline-none ${selectedSessionType === "With Parent"
-                    ? "bg-primary text-white border-primary"
-                    : "bg-background text-foreground border-border hover:bg-muted/30"
-                  }`}
-                onClick={() => setSelectedSessionType("With Parent")}
-              >
-                <div className="flex flex-col items-center gap-1">
-                  <span className="text-base font-bold">Family</span>
-                  <span className="text-xs opacity-80">Session with parent</span>
-                </div>
-              </button>
-            </div>
-          </div>
-
-=======
           {/* Session Type Selection */}
           <div className="px-8 pt-4 pb-2">
             <div className="font-semibold text-sm text-muted-foreground mb-2">Session Type</div>
@@ -377,7 +333,6 @@
               </button>
             </div>
           </div>
->>>>>>> de34e737
           {/* Select Date & Calendar */}
           <div className="px-8 pt-4 pb-2">
             <div className="font-semibold text-sm text-muted-foreground mb-2">Select Date</div>
