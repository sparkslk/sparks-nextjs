--- conflicted
+++ resolved
@@ -242,51 +242,6 @@
             newStatus = "COMPLETED";
         }
 
-<<<<<<< HEAD
-        // Update the therapy session with new documentation using raw SQL with proper null handling
-        const updateQuery = `
-            UPDATE "TherapySession" 
-            SET 
-                "attendanceStatus" = $1,
-                "overallProgress" = $2,
-                "patientEngagement" = $3,
-                "riskAssessment" = $4,
-                "primaryFocusAreas" = $5,
-                "sessionNotes" = $6,
-                "nextSessionGoals" = $7,
-                "status" = $8,
-                "updatedAt" = $9
-            WHERE "id" = $10
-        `;
-        
-        console.log("About to update session with query:", updateQuery);
-        console.log("Parameters:", [
-            attendanceStatus || null,
-            overallProgress || null,
-            patientEngagement || null,
-            riskAssessment || null,
-            JSON.stringify(focusAreas || []),
-            sessionNotes || null,
-            nextSessionGoals || null,
-            newStatus,
-            new Date(),
-            sessionId
-        ]);
-        
-        await prisma.$executeRawUnsafe(
-            updateQuery,
-            attendanceStatus || null,
-            overallProgress || null,
-            patientEngagement || null,
-            riskAssessment || null,
-            JSON.stringify(focusAreas || []),
-            sessionNotes || null,
-            nextSessionGoals || null,
-            newStatus,
-            new Date(),
-            sessionId
-        );
-=======
         // Update the therapy session with new documentation using Prisma's safer update method
         await prisma.therapySession.update({
             where: { id: sessionId },
@@ -302,7 +257,6 @@
                 updatedAt: new Date()
             }
         });
->>>>>>> 21f07602
 
         console.log("Session updated successfully with ID:", sessionId);
 
