--- conflicted
+++ resolved
@@ -110,7 +110,6 @@
         changes: changes,
         changeLog: (body as unknown as Record<string, unknown>).changeLog // From frontend tracking
       });
-<<<<<<< HEAD
 
       // Create history record for medication update
       const previousValues: Record<string, unknown> = {};
@@ -146,8 +145,6 @@
           notes: `Updated ${changeDescriptions.join(', ')} for ${updatedMedication.name}`,
         },
       });
-=======
->>>>>>> 28b45a77
     }
 
     return NextResponse.json(updatedMedication);
@@ -290,7 +287,6 @@
       }
     });
 
-<<<<<<< HEAD
     // Create history record for medication discontinuation
     await prisma.medicationHistory.create({
       data: {
@@ -311,8 +307,6 @@
       },
     });
 
-=======
->>>>>>> 28b45a77
     return NextResponse.json(discontinuedMedication);
   } catch (error) {
     console.error('Error discontinuing medication:', error);
