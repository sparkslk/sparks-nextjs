--- conflicted
+++ resolved
@@ -45,12 +45,12 @@
 function PatientAvatar({ patient, size = "sm" }: PatientAvatarProps) {
     const [imageError, setImageError] = useState(false);
     const [imageLoaded, setImageLoaded] = useState(false);
-    
-    const sizeClasses = size === "sm" 
-        ? "w-10 h-10" 
+
+    const sizeClasses = size === "sm"
+        ? "w-10 h-10"
         : "w-10 h-10 lg:w-12 lg:h-12";
-    const iconSizeClasses = size === "sm" 
-        ? "h-5 w-5" 
+    const iconSizeClasses = size === "sm"
+        ? "h-5 w-5"
         : "h-5 w-5 lg:h-6 lg:w-6";
 
     const handleImageError = () => {
@@ -68,8 +68,8 @@
     return (
         <div className={`${sizeClasses} bg-gray-100 rounded-full flex items-center justify-center flex-shrink-0 overflow-hidden relative`}>
             {patient.image && !imageError && (
-                <img 
-                    src={patient.image} 
+                <img
+                    src={patient.image}
                     alt={`${patient.firstName} ${patient.lastName}`}
                     className="w-full h-full object-cover"
                     onError={handleImageError}
@@ -357,92 +357,12 @@
                         ) : (
                             filteredPatients.map((patient) => (
                                 <Card key={patient.id} className="hover:shadow-md transition-shadow">
-<<<<<<< HEAD
                                     <CardContent className="p-4">
                                         <div className="flex items-center justify-between">
                                             <div className="flex items-center space-x-4">
                                                 <div className="w-12 h-12 bg-gray-100 rounded-full flex items-center justify-center">
                                                     <User className="h-6 w-6 text-gray-600" />
                                                 </div>
-=======
-                                    <CardContent className="p-4 sm:p-6 lg:p-8">
-                                        {/* Mobile Layout */}
-                                        <div className="flex flex-col space-y-4 sm:hidden">
-                                            <div className="flex items-center justify-between">
-                                                <div className="flex items-center space-x-3">
-                                                    <PatientAvatar patient={patient} size="sm" />
-                                                    <div>
-                                                        <h3 className="font-semibold text-sm">
-                                                            {patient.firstName} {patient.lastName}
-                                                        </h3>
-                                                        <p className="text-xs text-muted-foreground">
-                                                            Age: {patient.age}
-                                                        </p>
-                                                    </div>
-                                                </div>
-                                                {getStatusBadge(patient.status)}
-                                            </div>
-
-                                            <div className="grid grid-cols-2 gap-3 text-xs">
-                                                <div>
-                                                    <p className="font-medium">Last Session:</p>
-                                                    <p className="text-muted-foreground">
-                                                        {patient.lastSession
-                                                            ? new Date(patient.lastSession).toLocaleDateString()
-                                                            : "No sessions yet"
-                                                        }
-                                                    </p>
-                                                </div>
-                                                <div>
-                                                    <p className="font-medium">Next Session:</p>
-                                                    <p className="text-muted-foreground">
-                                                        {patient.nextSession
-                                                            ? new Date(patient.nextSession).toLocaleDateString()
-                                                            : "Not scheduled"
-                                                        }
-                                                    </p>
-                                                </div>
-                                            </div>
-
-                                            <div className="flex justify-end space-x-2">
-                                                <Button
-                                                    variant="outline"
-                                                    size="sm"
-                                                    onClick={() => router.push(`/therapist/patients/${patient.id}`)}
-                                                    className="px-3 py-2 hover:bg-primary/10"
-                                                    title="View patient details"
-                                                >
-                                                    <Eye className="h-4 w-4 mr-1" />
-                                                    View
-                                                </Button>
-                                                <Button
-                                                    variant="outline"
-                                                    size="sm"
-                                                    onClick={() => router.push(`/therapist/chat/${patient.id}`)}
-                                                    className="px-3 py-2 hover:bg-blue-50"
-                                                    title="Message patient"
-                                                >
-                                                    <MessageCircle className="h-4 w-4 mr-1" />
-                                                    Message
-                                                </Button>
-                                                <Button
-                                                    variant="outline"
-                                                    size="sm"
-                                                    onClick={() => router.push(`/therapist/patients/${patient.id}/sessions`)}
-                                                    className="px-3 py-2 hover:bg-green-50"
-                                                    title="Edit session notes"
-                                                >
-                                                    <Edit3 className="h-4 w-4 mr-1" />
-                                                    Edit
-                                                </Button>
-                                            </div>
-                                        </div>
-
-                                        {/* Desktop Layout */}
-                                        <div className="hidden sm:flex items-center justify-between">
-                                            <div className="flex items-center space-x-4 lg:space-x-6">
-                                                <PatientAvatar patient={patient} size="md" />
->>>>>>> dd22dd8a
                                                 <div>
                                                     <h3 className="font-semibold">
                                                         {patient.firstName} {patient.lastName}
@@ -487,12 +407,7 @@
                                                     <Button
                                                         variant="ghost"
                                                         size="icon"
-<<<<<<< HEAD
                                                         onClick={() => router.push(`/therapist/patients/${patient.id}/notes`)}
-=======
-                                                        onClick={() => router.push(`/therapist/messages`)}
-                                                        className="h-8 w-8 lg:h-10 lg:w-10"
->>>>>>> dd22dd8a
                                                     >
                                                         <MessageCircle className="h-4 w-4" />
                                                     </Button>
@@ -501,13 +416,8 @@
                                                         size="icon"
                                                         onClick={() => router.push(`/therapist/appointments/new?patientId=${patient.id}`)}
                                                     >
-<<<<<<< HEAD
                                                         <Edit3 className="h-4 w-4" />
                                                     </Button>
-=======
-                                                        <Edit3 className="h-3 w-3 lg:h-4 lg:w-4" />
-                                                    </Button> */}
->>>>>>> dd22dd8a
                                                 </div>
                                             </div>
                                         </div>
