--- conflicted
+++ resolved
@@ -4,10 +4,6 @@
 import { useRouter } from "next/navigation";
 import { Button } from "@/components/ui/button";
 import { Card, CardContent, CardDescription, CardHeader, CardTitle } from "@/components/ui/card";
-<<<<<<< HEAD
-// import { Input } from "@/components/ui/input";
-=======
->>>>>>> a1fe75f7
 import { Label } from "@/components/ui/label";
 import { Alert, AlertDescription } from "@/components/ui/alert";
 import { PasswordInput } from "@/components/ui/password-input";
