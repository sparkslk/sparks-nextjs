// components/ParentNavigation.tsx
"use client";

import { useRouter, usePathname } from "next/navigation";
import { signOut } from "next-auth/react";
import { Button } from "@/components/ui/button";
import { Bell } from "lucide-react";
import Image from "next/image";
import { useEffect, useState } from "react";

const tabs = [
    { name: 'Overview', path: '/parent/dashboard' },
    { name: 'My Children', path: '/parent/children' },
    { name: 'Find Therapists', path: '/parent/findTherapist' },
    { name: 'Messages', path: '/parent/messages' },
    { name: 'Appointments', path: '/parent/appointments' },
    { name: 'Resources', path: '/parent/resources' }
];

interface ParentData {
    children: Array<{
        firstName: string;
        lastName: string;
    }>;
    parentName: string;
    parentImage?: string | null;
}

export default function ParentNavigation() {
    const router = useRouter();
    const pathname = usePathname();
    const [parentData, setParentData] = useState<ParentData | null>(null);

    useEffect(() => {
        fetchParentData();
    }, []);

    const fetchParentData = async () => {
        try {
            const response = await fetch("/api/parent/dashboard");
            if (response.ok) {
                const data = await response.json();
                setParentData(data);
            }
        } catch (error) {
            console.error("Error fetching parent data:", error);
        }
    };

    const handleTabClick = (path: string) => {
        router.push(path);
    };

    const handleSignOut = async () => {
        await signOut({ callbackUrl: "/login" });
    };

    const getActiveTab = () => {
        if (pathname === '/parent/children' || (pathname ?? "").startsWith('/parent/children/tasks')) {
            return 'My Children';
        }
        if ((pathname ?? "").startsWith('/parent/sessions')) {
            return 'Appointments';
        }
        const currentTab = tabs.find(tab => tab.path === pathname);
        return currentTab?.name || 'Overview';
    };

    return (
        <>
            {/* Header */}
            <div className="bg-background shadow-sm">
                <div className="max-w-7xl mx-auto px-2 py-0.2">
                    <div className="flex justify-between items-center">
                        <div className="flex items-center space-x-2">
                            <Image
                                src="/images/sparkslogo.png"
                                alt="SPARKS Logo"
                                width={80}
                                height={80}
                                className="rounded-lg"
                            />
                            <span className="text-muted-foreground font-medium">SPARKS</span>
                        </div>
                        <div className="flex items-center space-x-4">
                            <div className="text-right">
                                <span className="text-md font-semibold" style={{ color: '#8159A8' }}>
                                    {parentData?.parentName}
                                </span>
                            </div>
<<<<<<< HEAD
                            <Bell className="w-5 h-5 text-muted-foreground" />
                            <div className="w-8 h-8 rounded-full" style={{ backgroundColor: '#8159A8' }}></div>
=======
                            <NotificationBell />
                            <Button variant="ghost" size="icon" className="hover:bg-accent">
                                <Settings className="h-5 w-5" />
                            </Button>
                            <div className="flex items-center space-x-2">
                                {parentData?.parentImage ? (
                                    <Image
                                        src={parentData.parentImage}
                                        alt={parentData.parentName || 'Parent'}
                                        width={32}
                                        height={32}
                                        className="object-cover w-8 h-8 rounded-full"
                                        priority
                                    />
                                ) : (
                                    <div className="w-8 h-8 rounded-full flex items-center justify-center" style={{ backgroundColor: '#8159A8' }}>
                                        <User className="h-4 w-4 text-white" />
                                    </div>
                                )}
                            </div>
>>>>>>> dd22dd8a
                            <Button variant="outline" onClick={handleSignOut}>
                                Sign Out
                            </Button>
                        </div>
                    </div>
                </div>
            </div>

<<<<<<< HEAD
=======
            {/* Mobile Menu */}
            {isMobileMenuOpen && (
                <div className="md:hidden bg-background border-b border-border">
                    <div className="max-w-7xl mx-auto px-4 py-4">
                        <div className="flex flex-col space-y-4">
                            <div className="text-center">
                                <span className="text-md font-semibold" style={{ color: '#8159A8' }}>
                                    {parentData?.parentName}
                                </span>
                            </div>
                            <div className="flex justify-center space-x-4">
                                <NotificationBell />
                                <Button variant="ghost" size="icon" className="hover:bg-accent">
                                    <Settings className="h-5 w-5" />
                                </Button>
                                <div className="flex items-center space-x-2">
                                    {parentData?.parentImage ? (
                                        <Image
                                            src={parentData.parentImage}
                                            alt={parentData.parentName || 'Parent'}
                                            width={32}
                                            height={32}
                                            className="object-cover w-8 h-8 rounded-full"
                                            priority
                                        />
                                    ) : (
                                        <div className="w-8 h-8 rounded-full flex items-center justify-center" style={{ backgroundColor: '#8159A8' }}>
                                            <User className="h-4 w-4 text-white" />
                                        </div>
                                    )}
                                </div>
                                <Button variant="outline" onClick={handleSignOut}>
                                    <LogOut className="h-4 w-4 mr-2" />
                                    Sign Out
                                </Button>
                            </div>
                        </div>
                    </div>
                </div>
            )}

>>>>>>> dd22dd8a
            {/* Navigation Section */}
            <div className="bg-background border-b border-border">
                <div className="max-w-7xl mx-auto px-6 py-4">
                    {/* Navigation Tabs */}
                    <div className="flex space-x-8">
                        {tabs.map((tab) => (
                            <button
                                key={tab.name}
                                onClick={() => handleTabClick(tab.path)}
                                className={`pb-2 px-1 text-sm font-medium border-b-2 transition-colors ${getActiveTab() === tab.name
                                        ? 'text-muted-foreground hover:text-muted-foreground'
                                        : 'border-transparent text-muted-foreground hover:text-muted-foreground'
                                    }`}
                                style={getActiveTab() === tab.name ? { borderBottomColor: '#8159A8', color: '#8159A8' } : {}}
                            >
                                {tab.name}
                            </button>
                        ))}
                    </div>
                </div>
            </div>
        </>
    );
}<|MERGE_RESOLUTION|>--- conflicted
+++ resolved
@@ -88,10 +88,6 @@
                                     {parentData?.parentName}
                                 </span>
                             </div>
-<<<<<<< HEAD
-                            <Bell className="w-5 h-5 text-muted-foreground" />
-                            <div className="w-8 h-8 rounded-full" style={{ backgroundColor: '#8159A8' }}></div>
-=======
                             <NotificationBell />
                             <Button variant="ghost" size="icon" className="hover:bg-accent">
                                 <Settings className="h-5 w-5" />
@@ -112,7 +108,6 @@
                                     </div>
                                 )}
                             </div>
->>>>>>> dd22dd8a
                             <Button variant="outline" onClick={handleSignOut}>
                                 Sign Out
                             </Button>
@@ -121,8 +116,6 @@
                 </div>
             </div>
 
-<<<<<<< HEAD
-=======
             {/* Mobile Menu */}
             {isMobileMenuOpen && (
                 <div className="md:hidden bg-background border-b border-border">
@@ -164,7 +157,6 @@
                 </div>
             )}
 
->>>>>>> dd22dd8a
             {/* Navigation Section */}
             <div className="bg-background border-b border-border">
                 <div className="max-w-7xl mx-auto px-6 py-4">
