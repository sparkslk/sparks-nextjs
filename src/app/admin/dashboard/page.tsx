--- conflicted
+++ resolved
@@ -1,6 +1,5 @@
 "use client";
 
-<<<<<<< HEAD
 import React, { useEffect, useState } from 'react';
 import { Button } from "@/components/ui/button";
 import { Card, CardContent, CardDescription, CardHeader, CardTitle } from "@/components/ui/card";
@@ -12,27 +11,30 @@
     Shield,
     Database,
     Zap,
-    AlertTriangle,
     Globe,
-    Settings
+    Settings,
+    CalendarCheck,
+    RefreshCw
 } from "lucide-react";
 
-// --- Interface Definitions ---
-// Corrected: Removed duplicate interface definitions and ensured consistency
-
-interface Session {
+interface SessionOversight {
+  id: string;
+  therapist: {
     id: string;
-    name: string; // Corresponds to doctorName in mock data
-    sessionDetails: string;
-    amount: string;
-    commission: string;
-}
-
-interface Donation {
+    name: string;
+    email: string;
+  };
+  patient: {
     id: string;
-    name: string; // Corresponds to donorName in mock data
-    timeAgo: string;
-    amount: number;
+    name: string;
+    email: string;
+  };
+  sessionDetails: {
+    duration: number;
+    status: string;
+    scheduledAt: string;
+    createdAt: string;
+  };
 }
 
 interface AdminData {
@@ -40,7 +42,10 @@
     totalUsers: number;
     newUsersThisMonth: number;
     databaseSize: string;
-    databaseCapacity: number;
+    databaseUsage: number;
+    totalSessions: number;
+    newSessionsThisMonth: number;
+    sessionOversightData: SessionOversight[];
     securityAlerts: number;
     resolvedAlertsToday: number;
     systemHealth: {
@@ -65,32 +70,6 @@
 }
 
 export default function AdminDashboard() {
-    // --- Mock Data ---
-    // The structure of mock data remains the same. Mapping happens before passing to modals.
-    const mockSessionData = [
-        {
-            id: 1,
-            doctorName: "Dr. Nimal Perera",
-            sessionDetails: "Session with Saman W. • 60 mins • Completed",
-            amount: "Rs. 800",
-            commission: "10% commission"
-        },
-        {
-            id: 2,
-            doctorName: "Dr. Kamala Silva",
-            sessionDetails: "Session with Priya R. • 45 mins • In Progress",
-            amount: "Rs. 600",
-            commission: "10% commission"
-        },
-        {
-            id: 3,
-            doctorName: "Dr. Ruwan Fernando",
-            sessionDetails: "Session with Nuwan K. • 90 mins • Completed",
-            amount: "Rs. 1,200",
-            commission: "10% commission"
-        }
-    ];
-
     const mockDonationData = [
         {
             id: 1,
@@ -118,30 +97,20 @@
         }
     ];
 
-    // --- State Management ---
     const [adminData, setAdminData] = useState<AdminData | null>(null);
     const [loading, setLoading] = useState(true);
     const [error, setError] = useState<string | null>(null);
+    const [lastUpdated, setLastUpdated] = useState<Date | null>(null);
     const [showSessionModal, setShowSessionModal] = useState(false);
     const [showDonationModal, setShowDonationModal] = useState(false);
 
-    // Map mock data to the shape expected by the modal components
-    const mappedSessionData: Session[] = mockSessionData.map((session) => ({
-        id: session.id.toString(),
-        name: session.doctorName, // Corrected: Mapped doctorName to name
-        sessionDetails: session.sessionDetails,
-        amount: session.amount,
-        commission: session.commission
-    }));
-
-    const mappedDonationData: Donation[] = mockDonationData.map((donation) => ({
+    const mappedDonationData = mockDonationData.map((donation) => ({
         id: donation.id.toString(),
-        name: donation.donorName, // Corrected: Mapped donorName to name
+        name: donation.donorName,
         timeAgo: donation.timeAgo,
         amount: donation.amount
     }));
 
-    // --- Data Fetching Effect ---
     useEffect(() => {
         fetchAdminData();
     }, []);
@@ -154,6 +123,7 @@
             }
             const data = await response.json();
             setAdminData(data);
+            setLastUpdated(new Date());
         } catch (err) {
             console.error("Error fetching admin data:", err);
             setError("Failed to load dashboard data");
@@ -162,7 +132,6 @@
         }
     };
 
-    // --- Loading and Error States ---
     if (loading) {
         return (
             <div className="min-h-screen flex items-center justify-center bg-[#F5F3FB]">
@@ -172,128 +141,8 @@
                 </div>
             </div>
         );
-=======
-import React from "react";
-import { useEffect, useState } from "react";
-import { Button } from "@/components/ui/button";
-import {
-  Card,
-  CardContent,
-  CardHeader,
-  CardTitle,
-} from "@/components/ui/card";
-import { DonationModal } from "@/components/admin/donation-modal";
-import { SessionModal } from "@/components/admin/session-modal";
-import { Users, Database, Zap, CalendarCheck, RefreshCw } from "lucide-react";
-
-interface SessionOversight {
-  id: string;
-  therapist: {
-    id: string;
-    name: string;
-    email: string;
-  };
-  patient: {
-    id: string;
-    name: string;
-    email: string;
-  };
-  sessionDetails: {
-    duration: number;
-    status: string;
-    scheduledAt: string;
-    createdAt: string;
-  };
-}
-
-interface AdminData {
-  systemStatus: "online" | "offline" | "maintenance";
-  totalUsers: number;
-  newUsersThisMonth: number;
-  databaseSize: string;
-  databaseUsage: number | string;
-  totalSessions: number;
-  newSessionsThisMonth: number;
-  sessionOversightData: SessionOversight[];
-  systemHealth: {
-    cpuUsage: number;
-    memoryUsage: number;
-    diskUsage: number;
-    networkIO: string;
-  };
-  userRoleDistribution: {
-    normalUsers: number;
-    parents: number;
-    therapists: number;
-    managers: number;
-    admins: number;
-  };
-  recentEvents: Array<{
-    id: string;
-    message: string;
-    timestamp: string;
-    type: "success" | "warning" | "info";
-  }>;
-}
-
-const mockDonationData = [
-  {
-    id: 1,
-    donorName: "Malini Wickramasinghe",
-    timeAgo: "2 hours ago",
-    amount: "Rs. 15,000",
-  },
-  {
-    id: 2,
-    donorName: "Chandana Rajapaksa",
-    timeAgo: "5 hours ago",
-    amount: "Rs. 7,500",
-  },
-  {
-    id: 3,
-    donorName: "Sanduni Perera",
-    timeAgo: "1 day ago",
-    amount: "Rs. 30,000",
-  },
-  {
-    id: 4,
-    donorName: "Anonymous",
-    timeAgo: "2 days ago",
-    amount: "Rs. 22,500",
-  },
-];
-
-export default function AdminDashboard() {
-  const [adminData, setAdminData] = useState<AdminData | null>(null);
-  const [loading, setLoading] = useState(true);
-  const [error, setError] = useState<string | null>(null);
-  const [lastUpdated, setLastUpdated] = useState<Date | null>(null);
-  const [showDonationModal, setShowDonationModal] = useState(false);
-  const [showSessionModal, setShowSessionModal] = useState(false);
-
-  useEffect(() => {
-    fetchAdminData();
-  }, []);
-
-  const fetchAdminData = async () => {
-    try {
-      const response = await fetch("/api/admin/dashboard");
-      if (!response.ok) {
-        throw new Error("Failed to fetch admin data");
-      }
-      const data = await response.json();
-      setAdminData(data);
-      setLastUpdated(new Date());
-    } catch (error) {
-      console.error("Error fetching admin data:", error);
-      setError("Failed to load dashboard data");
-    } finally {
-      setLoading(false);
->>>>>>> 10671e5a
     }
-  };
-
-<<<<<<< HEAD
+
     if (error) {
         return (
             <div className="min-h-screen flex items-center justify-center bg-[#F5F3FB]">
@@ -308,141 +157,161 @@
         );
     }
 
-    // --- Main Dashboard Render ---
     return (
         <div className="min-h-screen" style={{ backgroundColor: '#F5F3FB' }}>
             <main className="max-w-7xl mx-auto px-4 sm:px-6 lg:px-8 py-8">
-                {/* Welcome Section */}
-                <div className="mb-8">
-                    <h1 className="text-3xl font-bold bg-gradient-to-r from-foreground to-primary bg-clip-text text-transparent">
+                <div className="mb-8 mt-0">
+                    <h1 className="text-4xl font-extrabold bg-gradient-to-r from-primary to-foreground bg-clip-text text-transparent tracking-tight mb-1">
                         Admin Dashboard
                     </h1>
                     <p className="text-muted-foreground mt-1">
                         Manage the entire SPARKS platform and all system operations.
                     </p>
-                </div>
-=======
-  // Map mockDonationData to match DonationModal's expected fields
-  const mappedDonationData = mockDonationData.map((donation) => ({
-    id: donation.id.toString(),
-    name: donation.donorName,
-    amount: Number(donation.amount.replace(/[^\d]/g, "")),
-    timeAgo: donation.timeAgo,
-  }));
-
-  if (loading) {
-    return (
-      <div className="min-h-screen flex items-center justify-center">
-        <div className="text-center">
-          <div className="animate-spin rounded-full h-8 w-8 border-b-2 border-primary mx-auto"></div>
-          <p className="mt-2 text-muted-foreground">Loading...</p>
-        </div>
-      </div>
-    );
-  }
->>>>>>> 10671e5a
-
-  if (error) {
-    return (
-      <div className="min-h-screen flex items-center justify-center">
-        <div className="text-center">
-          <h3 className="text-lg font-semibold mb-2">
-            Unable to load dashboard
-          </h3>
-          <p className="text-muted-foreground mb-4">{error}</p>
-          <Button onClick={() => window.location.reload()}>Try Again</Button>
-        </div>
-      </div>
-    );
-  }
-
-  return (
-    <div className="min-h-screen" style={{ backgroundColor: "#F5F3FB" }}>
-      {/* Main Content */}
-      <main className="max-w-7xl mx-auto px-4 sm:px-6 lg:px-4 py-4">
-        {/* Welcome Section */}
-        <div className="mb-8 mt-0">
-          <h1 className="text-4xl font-extrabold bg-gradient-to-r from-primary to-foreground bg-clip-text text-transparent tracking-tight mb-1">
-            Admin Dashboard
-          </h1>
-          <p className="text-muted-foreground mt-1">
-            Manage the entire SPARKS platform and all system operations.
-          </p>
-          {lastUpdated && (
-            <p className="text-xs text-gray-400 mt-2 flex items-center gap-1">
-              <RefreshCw className="h-3 w-3" />
-              Last updated: {lastUpdated.toLocaleTimeString()}
-            </p>
-          )}
-        </div>
-
-        {/* System Status Cards */}
-        <div className="grid grid-cols-1 md:grid-cols-2 lg:grid-cols-4 gap-6 mb-10">
-          <Card className="border-l-4 shadow-sm hover:shadow-md transition-shadow">
-            <CardHeader className="flex flex-row items-center justify-between space-y-0 pb-2">
-              <CardTitle className="text-sm font-medium">
-                System Status
-              </CardTitle>
-              <Zap className="h-12 w-12" style={{ color: "#8159A8" }} />
-            </CardHeader>
-            <CardContent>
-              <div
-                className={`text-2xl font-bold ${
-                  adminData?.systemStatus === "online"
-                    ? "text-green-600"
-                    : "text-red-600"
-                }`}
-              >
-                {adminData?.systemStatus
-                  ? adminData.systemStatus.charAt(0).toUpperCase() +
-                    adminData.systemStatus.slice(1)
-                  : "Unknown"}
-              </div>
-              <p className="text-xs text-muted-foreground">99.9% uptime</p>
-            </CardContent>
-          </Card>
-
-          <Card className="border-l-4 shadow-sm hover:shadow-md transition-shadow">
-            <CardHeader className="flex flex-row items-center justify-between space-y-0 pb-2">
-              <CardTitle className="text-sm font-medium">Total Users</CardTitle>
-              <Users className="h-12 w-12" style={{ color: "#8159A8" }} />
-            </CardHeader>
-            <CardContent>
-              <div className="text-2xl font-bold">
-                {adminData?.totalUsers?.toLocaleString() || 0}
-              </div>
-              <p className="text-xs text-muted-foreground">
-                +{adminData?.newUsersThisMonth || 0} this month
-              </p>
-            </CardContent>
-          </Card>
-
-<<<<<<< HEAD
+                    {lastUpdated && (
+                        <p className="text-xs text-gray-400 mt-2 flex items-center gap-1">
+                            <RefreshCw className="h-3 w-3" />
+                            Last updated: {lastUpdated.toLocaleTimeString()}
+                        </p>
+                    )}
+                </div>
+
+                <div className="grid grid-cols-1 md:grid-cols-2 lg:grid-cols-4 gap-6 mb-10">
+                    <Card className="border-l-4 shadow-sm hover:shadow-md transition-shadow">
+                        <CardHeader className="flex flex-row items-center justify-between space-y-0 pb-2">
+                            <CardTitle className="text-sm font-medium">System Status</CardTitle>
+                            <Zap className="h-12 w-12" style={{ color: "#8159A8" }} />
+                        </CardHeader>
+                        <CardContent>
+                            <div className={`text-2xl font-bold ${
+                                adminData?.systemStatus === "online" ? "text-green-600" : "text-red-600"
+                            }`}>
+                                {adminData?.systemStatus ? 
+                                    adminData.systemStatus.charAt(0).toUpperCase() + adminData.systemStatus.slice(1) 
+                                    : "Unknown"}
+                            </div>
+                            <p className="text-xs text-muted-foreground">99.9% uptime</p>
+                        </CardContent>
+                    </Card>
+
+                    <Card className="border-l-4 shadow-sm hover:shadow-md transition-shadow">
+                        <CardHeader className="flex flex-row items-center justify-between space-y-0 pb-2">
+                            <CardTitle className="text-sm font-medium">Total Users</CardTitle>
+                            <Users className="h-12 w-12" style={{ color: "#8159A8" }} />
+                        </CardHeader>
+                        <CardContent>
+                            <div className="text-2xl font-bold">
+                                {adminData?.totalUsers?.toLocaleString() || 0}
+                            </div>
+                            <p className="text-xs text-muted-foreground">
+                                +{adminData?.newUsersThisMonth || 0} this month
+                            </p>
+                        </CardContent>
+                    </Card>
+
+                    <Card className="border-l-4 shadow-sm hover:shadow-md transition-shadow">
+                        <CardHeader className="flex flex-row items-center justify-between space-y-0 pb-2">
+                            <CardTitle className="text-sm font-medium">Total Sessions</CardTitle>
+                            <CalendarCheck className="h-12 w-12" style={{ color: "#8159A8" }} />
+                        </CardHeader>
+                        <CardContent>
+                            <div className="text-2xl font-bold">
+                                {adminData?.totalSessions || 0}
+                            </div>
+                            <p className="text-xs text-muted-foreground">
+                                +{adminData?.newSessionsThisMonth || 0} this month
+                            </p>
+                        </CardContent>
+                    </Card>
+
+                    <Card className="border-l-4 shadow-sm hover:shadow-md transition-shadow">
+                        <CardHeader className="flex flex-row items-center justify-between space-y-0 pb-2">
+                            <CardTitle className="text-sm font-medium">Database Size</CardTitle>
+                            <Database className="h-12 w-12" style={{ color: "#8159A8" }} />
+                        </CardHeader>
+                        <CardContent>
+                            <div className="text-2xl font-bold">
+                                {adminData?.databaseSize || "N/A"}
+                            </div>
+                            <p className="text-xs text-muted-foreground">
+                                {adminData?.databaseUsage || 0}% of capacity
+                            </p>
+                        </CardContent>
+                    </Card>
+                </div>
+
                 <div className="mt-8 grid grid-cols-1 lg:grid-cols-2 gap-6">
-                    {/* Recent Session Oversight */}
-                    <Card>
-                        <CardHeader>
-                            <CardTitle>Recent Session Oversight</CardTitle>
-                        </CardHeader>
-                        <CardContent>
-                            <div className="space-y-4">
-                                {mockSessionData.map((session) => (
-                                    <div key={session.id} className="flex items-center justify-between p-3 bg-gray-50 rounded-lg">
-                                        <div className="flex-1">
-                                            <h4 className="font-semibold text-sm">{session.doctorName}</h4>
-                                            <p className="text-xs text-muted-foreground">{session.sessionDetails}</p>
+                    <Card className="border-0 shadow-sm">
+                        <CardHeader className="pb-4">
+                            <CardTitle className="text-xl font-bold text-[#8159A8]">
+                                Recent Sessions
+                            </CardTitle>
+                        </CardHeader>
+                        <CardContent>
+                            <div className="space-y-3">
+                                {adminData?.sessionOversightData && adminData.sessionOversightData.length > 0 ? (
+                                    adminData.sessionOversightData.slice(0, 4).map((session) => (
+                                        <div key={session.id} className="flex items-center justify-between p-4 bg-gradient-to-r from-gray-50 to-white rounded-xl border border-gray-100 hover:shadow-sm transition-all duration-200">
+                                            <div className="flex-1">
+                                                <h4 className="font-semibold text-base text-gray-800 mb-1">
+                                                    {session.therapist.name}
+                                                </h4>
+                                                <div className="flex items-center gap-2 text-sm text-gray-600 mb-1">
+                                                    <span className="flex items-center gap-1.5">
+                                                        <div className="w-2 h-2 rounded-full bg-blue-500"></div>
+                                                        <span className="font-medium">Patient:</span> {session.patient.name}
+                                                    </span>
+                                                </div>
+                                                <div className="flex items-center gap-3 text-sm">
+                                                    <span className="flex items-center gap-1 text-gray-500">
+                                                        <svg className="w-3.5 h-3.5" fill="none" stroke="currentColor" viewBox="0 0 24 24">
+                                                            <path strokeLinecap="round" strokeLinejoin="round" strokeWidth={2} d="M12 8v4l3 3m6-3a9 9 0 11-18 0 9 9 0 0118 0z" />
+                                                        </svg>
+                                                        {session.sessionDetails.duration} minutes
+                                                    </span>
+                                                    <span className={`px-2.5 py-1 rounded-full text-xs font-semibold ${
+                                                        session.sessionDetails.status.toLowerCase() === "completed" ? "bg-green-100 text-green-700" :
+                                                        session.sessionDetails.status.toLowerCase() === "scheduled" ? "bg-blue-100 text-blue-700" :
+                                                        session.sessionDetails.status.toLowerCase() === "in-progress" ? "bg-yellow-100 text-yellow-700" :
+                                                        session.sessionDetails.status.toLowerCase() === "cancelled" ? "bg-red-100 text-red-700" :
+                                                        "bg-gray-100 text-gray-600"
+                                                    }`}>
+                                                        {session.sessionDetails.status.toUpperCase()}
+                                                    </span>
+                                                </div>
+                                            </div>
+                                            <div className="text-right flex flex-col items-end">
+                                                <div className="text-sm font-semibold text-gray-700 mb-0.5">
+                                                    {new Date(session.sessionDetails.scheduledAt).toLocaleDateString("en-US", {
+                                                        month: "short",
+                                                        day: "numeric",
+                                                        year: "numeric",
+                                                    })}
+                                                </div>
+                                                <div className="text-sm text-gray-500">
+                                                    {new Date(session.sessionDetails.scheduledAt).toLocaleTimeString("en-US", {
+                                                        hour: "numeric",
+                                                        minute: "2-digit",
+                                                        hour12: true,
+                                                    })}
+                                                </div>
+                                            </div>
                                         </div>
-                                        <div className="text-right">
-                                            <p className="font-semibold text-green-600">{session.amount}</p>
-                                            <p className="text-xs text-muted-foreground">{session.commission}</p>
+                                    ))
+                                ) : (
+                                    <div className="text-center py-8">
+                                        <div className="w-12 h-12 bg-gray-100 rounded-full flex items-center justify-center mx-auto mb-3">
+                                            <svg className="w-5 h-5 text-gray-400" fill="none" stroke="currentColor" viewBox="0 0 24 24">
+                                                <path strokeLinecap="round" strokeLinejoin="round" strokeWidth={2} d="M12 8v4l3 3m6-3a9 9 0 11-18 0 9 9 0 0118 0z" />
+                                            </svg>
                                         </div>
+                                        <p className="text-sm text-gray-500">No recent sessions</p>
                                     </div>
-                                ))}
-                            </div>
-                            <div className="mt-4 flex gap-2">
+                                )}
+                            </div>
+                            <div className="mt-6 flex gap-3">
                                 <Button
-                                    className="hover:opacity-90"
-                                    style={{ backgroundColor: '#8159A8', color: 'white' }}
+                                    className="hover:opacity-90 hover:shadow-md transition-all duration-200 font-medium"
+                                    style={{ backgroundColor: "#8159A8", color: "white" }}
                                     onClick={() => setShowSessionModal(true)}
                                 >
                                     View All Sessions
@@ -450,35 +319,67 @@
                                 <SessionModal
                                     isOpen={showSessionModal}
                                     onClose={() => setShowSessionModal(false)}
-                                    sessions={mappedSessionData}
+                                    sessions={
+                                        adminData?.sessionOversightData ? 
+                                            adminData.sessionOversightData.map((session) => ({
+                                                id: session.id,
+                                                name: session.therapist.name,
+                                                amount: session.sessionDetails?.duration?.toString() || "0",
+                                                commission: "N/A",
+                                                sessionDetails: `Session with ${session.patient.name} • ${session.sessionDetails.duration} mins • ${session.sessionDetails.status}`,
+                                            }))
+                                            : []
+                                    }
                                 />
                             </div>
                         </CardContent>
                     </Card>
 
-                    {/* Recent Donations */}
-                    <Card>
-                        <CardHeader>
-                            <CardTitle>Recent Donations</CardTitle>
-                        </CardHeader>
-                        <CardContent>
-                            <div className="space-y-4">
+                    <Card className="border-0 shadow-sm">
+                        <CardHeader className="pb-4">
+                            <CardTitle className="text-xl font-bold text-[#8159A8]">
+                                Recent Donations
+                            </CardTitle>
+                        </CardHeader>
+                        <CardContent>
+                            <div className="space-y-3">
                                 {mockDonationData.map((donation) => (
-                                    <div key={donation.id} className="flex items-center justify-between p-3 bg-gray-50 rounded-lg">
+                                    <div key={donation.id} className="flex items-center justify-between p-4 bg-gradient-to-r from-gray-50 to-white rounded-xl border border-gray-100 hover:shadow-sm transition-all duration-200">
                                         <div className="flex-1">
-                                            <h4 className="font-semibold text-sm">{donation.donorName}</h4>
-                                            <p className="text-xs text-muted-foreground">{donation.timeAgo}</p>
+                                            <h4 className="font-semibold text-base text-gray-800 mb-1">
+                                                {donation.donorName}
+                                            </h4>
+                                            <div className="flex items-center gap-2 text-sm text-gray-600 mb-1">
+                                                <span className="flex items-center gap-1.5">
+                                                    <div className="w-2 h-2 rounded-full bg-green-500"></div>
+                                                    <span className="font-medium">Donor</span>
+                                                </span>
+                                            </div>
+                                            <div className="flex items-center gap-3 text-sm">
+                                                <span className="flex items-center gap-1 text-gray-500">
+                                                    <svg className="w-3.5 h-3.5" fill="none" stroke="currentColor" viewBox="0 0 24 24">
+                                                        <path strokeLinecap="round" strokeLinejoin="round" strokeWidth={2} d="M12 8v4l3 3m6-3a9 9 0 11-18 0 9 9 0 0118 0z" />
+                                                    </svg>
+                                                    {donation.timeAgo}
+                                                </span>
+                                                <span className="px-2.5 py-1 rounded-full text-xs font-semibold bg-green-100 text-green-700">
+                                                    COMPLETED
+                                                </span>
+                                            </div>
                                         </div>
-                                        <div className="text-right">
-                                            <p className="font-semibold text-purple-600">Rs. {donation.amount.toLocaleString()}</p>
+                                        <div className="text-right flex flex-col items-end">
+                                            <div className="text-lg font-bold text-gray-500 mb-0.5">
+                                                Rs. {donation.amount.toLocaleString()}
+                                            </div>
+                                            <div className="text-sm text-gray-500">Donation</div>
                                         </div>
                                     </div>
                                 ))}
                             </div>
-                            <div className="mt-4">
+                            <div className="mt-6 flex gap-3">
                                 <Button
-                                    className="hover:opacity-90"
-                                    style={{ backgroundColor: '#8159A8', color: 'white' }}
+                                    className="hover:opacity-90 hover:shadow-md transition-all duration-200 font-medium"
+                                    style={{ backgroundColor: "#8159A8", color: "white" }}
                                     onClick={() => setShowDonationModal(true)}
                                 >
                                     View All Donations
@@ -493,286 +394,8 @@
                     </Card>
                 </div>
 
-                {/* Admin Action Cards */}
                 <div className="mt-8 grid grid-cols-1 md:grid-cols-2 lg:grid-cols-3 gap-6">
                     <Card className="hover:shadow-lg transition-shadow cursor-pointer">
-=======
-          <Card className="border-l-4 shadow-sm hover:shadow-md transition-shadow">
-            <CardHeader className="flex flex-row items-center justify-between space-y-0 pb-2">
-              <CardTitle className="text-sm font-medium">
-                Total Sessions
-              </CardTitle>
-              <CalendarCheck
-                className="h-12 w-12"
-                style={{ color: "#8159A8" }}
-              />
-            </CardHeader>
-            <CardContent>
-              <div className="text-2xl font-bold">
-                {adminData?.totalSessions || 0}
-              </div>
-              <p className="text-xs text-muted-foreground">
-                +{adminData?.newSessionsThisMonth || 0} this month
-              </p>
-            </CardContent>
-          </Card>
-
-          <Card className="border-l-4 shadow-sm hover:shadow-md transition-shadow">
-            <CardHeader className="flex flex-row items-center justify-between space-y-0 pb-2">
-              <CardTitle className="text-sm font-medium">
-                Database Size
-              </CardTitle>
-              <Database className="h-12 w-12" style={{ color: "#8159A8" }} />
-            </CardHeader>
-            <CardContent>
-              <div className="text-2xl font-bold">
-                {adminData?.databaseSize || "N/A"}
-              </div>
-              <p className="text-xs text-muted-foreground">
-                {adminData?.databaseUsage || 0}% of capacity
-              </p>
-            </CardContent>
-          </Card>
-        </div>
-
-        <div className="mt-8 grid grid-cols-1 lg:grid-cols-2 gap-6 ">
-          {/* Recent Session Oversight */}
-          <Card className="border-0 shadow-sm">
-            <CardHeader className="pb-4">
-              <CardTitle className="text-xl font-bold text-[#8159A8]">
-                Recent Sessions
-              </CardTitle>
-            </CardHeader>
-            <CardContent>
-              <div className="space-y-3">
-                {adminData?.sessionOversightData &&
-                adminData.sessionOversightData.length > 0 ? (
-                  adminData.sessionOversightData.map((session) => (
-                    <div
-                      key={session.id}
-                      className="flex items-center justify-between p-4 bg-gradient-to-r from-gray-50 to-white rounded-xl border border-gray-100 hover:shadow-sm transition-all duration-200"
-                    >
-                      <div className="flex-1">
-                        <h4 className="font-semibold text-base text-gray-800 mb-1">
-                          {session.therapist.name}
-                        </h4>
-                        <div className="flex items-center gap-2 text-sm text-gray-600 mb-1">
-                          <span className="flex items-center gap-1.5">
-                            <div className="w-2 h-2 rounded-full bg-blue-500"></div>
-                            <span className="font-medium">Patient:</span>{" "}
-                            {session.patient.name}
-                          </span>
-                        </div>
-                        <div className="flex items-center gap-3 text-sm">
-                          <span className="flex items-center gap-1 text-gray-500">
-                            <svg
-                              className="w-3.5 h-3.5"
-                              fill="none"
-                              stroke="currentColor"
-                              viewBox="0 0 24 24"
-                            >
-                              <path
-                                strokeLinecap="round"
-                                strokeLinejoin="round"
-                                strokeWidth={2}
-                                d="M12 8v4l3 3m6-3a9 9 0 11-18 0 9 9 0 0118 0z"
-                              />
-                            </svg>
-                            {session.sessionDetails.duration} minutes
-                          </span>
-                          <span
-                            className={`px-2.5 py-1 rounded-full text-xs font-semibold ${
-                              session.sessionDetails.status.toLowerCase() ===
-                              "completed"
-                                ? "bg-green-100 text-green-700"
-                                : session.sessionDetails.status.toLowerCase() ===
-                                  "scheduled"
-                                ? "bg-blue-100 text-blue-700"
-                                : session.sessionDetails.status.toLowerCase() ===
-                                  "in-progress"
-                                ? "bg-yellow-100 text-yellow-700"
-                                : session.sessionDetails.status.toLowerCase() ===
-                                  "cancelled"
-                                ? "bg-red-100 text-red-700"
-                                : session.sessionDetails.status.toLowerCase() ===
-                                  "pending"
-                                ? "bg-orange-100 text-orange-700"
-                                : "bg-gray-100 text-gray-600"
-                            }`}
-                          >
-                            {session.sessionDetails.status.toUpperCase()}
-                          </span>
-                        </div>
-                      </div>
-                      <div className="text-right flex flex-col items-end">
-                        <div className="text-sm font-semibold text-gray-700 mb-0.5">
-                          {new Date(
-                            session.sessionDetails.scheduledAt
-                          ).toLocaleDateString("en-US", {
-                            month: "short",
-                            day: "numeric",
-                            year: "numeric",
-                          })}
-                        </div>
-                        <div className="text-sm text-gray-500">
-                          {new Date(
-                            session.sessionDetails.scheduledAt
-                          ).toLocaleTimeString("en-US", {
-                            hour: "numeric",
-                            minute: "2-digit",
-                            hour12: true,
-                          })}
-                        </div>
-                      </div>
-                    </div>
-                  ))
-                ) : (
-                  <div className="text-center py-8">
-                    <div className="w-12 h-12 bg-gray-100 rounded-full flex items-center justify-center mx-auto mb-3">
-                      <svg
-                        className="w-5 h-5 text-gray-400"
-                        fill="none"
-                        stroke="currentColor"
-                        viewBox="0 0 24 24"
-                      >
-                        <path
-                          strokeLinecap="round"
-                          strokeLinejoin="round"
-                          strokeWidth={2}
-                          d="M12 8v4l3 3m6-3a9 9 0 11-18 0 9 9 0 0118 0z"
-                        />
-                      </svg>
-                    </div>
-                    <p className="text-sm text-gray-500">No recent sessions</p>
-                  </div>
-                )}
-              </div>
-              <div className="mt-6 flex gap-3">
-                <Button
-                  className="hover:opacity-90 hover:shadow-md transition-all duration-200 font-medium"
-                  style={{ backgroundColor: "#8159A8", color: "white" }}
-                  onClick={() => setShowSessionModal(true)}
-                >
-                  View All Sessions
-                </Button>
-                {/* You may want to update SessionModal to accept real session data if needed */}
-                <SessionModal
-                  isOpen={showSessionModal}
-                  onClose={() => setShowSessionModal(false)}
-                  sessions={
-                    adminData?.sessionOversightData
-                      ? adminData.sessionOversightData.map((session) => ({
-                          id: session.id,
-                          name: session.therapist.name,
-                          amount:
-                            session.sessionDetails?.duration?.toString() || "0",
-                          commission: "N/A",
-                          sessionDetails: `Session with ${session.patient.name} • ${session.sessionDetails.duration} mins • ${session.sessionDetails.status}`,
-                        }))
-                      : []
-                  }
-                />
-              </div>
-            </CardContent>
-          </Card>
-
-          {/* Recent Donations */}
-          <Card className="border-0 shadow-sm">
-            <CardHeader className="pb-4">
-              <CardTitle className="text-xl font-bold text-[#8159A8]">
-                Recent Donations
-              </CardTitle>
-            </CardHeader>
-            <CardContent>
-              <div className="space-y-3">
-                {mockDonationData && mockDonationData.length > 0 ? (
-                  mockDonationData.map((donation) => (
-                    <div
-                      key={donation.id}
-                      className="flex items-center justify-between p-4 bg-gradient-to-r from-gray-50 to-white rounded-xl border border-gray-100 hover:shadow-sm transition-all duration-200"
-                    >
-                      <div className="flex-1">
-                        <h4 className="font-semibold text-base text-gray-800 mb-1">
-                          {donation.donorName}
-                        </h4>
-                        <div className="flex items-center gap-2 text-sm text-gray-600 mb-1">
-                          <span className="flex items-center gap-1.5">
-                            <div className="w-2 h-2 rounded-full bg-green-500"></div>
-                            <span className="font-medium">Donor</span>
-                          </span>
-                        </div>
-                        <div className="flex items-center gap-3 text-sm">
-                          <span className="flex items-center gap-1 text-gray-500">
-                            <svg
-                              className="w-3.5 h-3.5"
-                              fill="none"
-                              stroke="currentColor"
-                              viewBox="0 0 24 24"
-                            >
-                              <path
-                                strokeLinecap="round"
-                                strokeLinejoin="round"
-                                strokeWidth={2}
-                                d="M12 8v4l3 3m6-3a9 9 0 11-18 0 9 9 0 0118 0z"
-                              />
-                            </svg>
-                            {donation.timeAgo}
-                          </span>
-                          <span className="px-2.5 py-1 rounded-full text-xs font-semibold bg-green-100 text-green-700">
-                            COMPLETED
-                          </span>
-                        </div>
-                      </div>
-                      <div className="text-right flex flex-col items-end">
-                        <div className="text-lg font-bold text-gray-500 mb-0.5">
-                          {donation.amount}
-                        </div>
-                        <div className="text-sm text-gray-500">Donation</div>
-                      </div>
-                    </div>
-                  ))
-                ) : (
-                  <div className="text-center py-8">
-                    <div className="w-12 h-12 bg-gray-100 rounded-full flex items-center justify-center mx-auto mb-3">
-                      <svg
-                        className="w-5 h-5 text-gray-400"
-                        fill="none"
-                        stroke="currentColor"
-                        viewBox="0 0 24 24"
-                      >
-                        <path
-                          strokeLinecap="round"
-                          strokeLinejoin="round"
-                          strokeWidth={2}
-                          d="M12 9v3m0 0v3m0-3h3m-3 0H9m12 0a9 9 0 11-18 0 9 9 0 0118 0z"
-                        />
-                      </svg>
-                    </div>
-                    <p className="text-sm text-gray-500">No recent donations</p>
-                  </div>
-                )}
-              </div>
-              <div className="mt-6 flex gap-3">
-                <Button
-                  className="hover:opacity-90 hover:shadow-md transition-all duration-200 font-medium"
-                  style={{ backgroundColor: "#8159A8", color: "white" }}
-                  onClick={() => setShowDonationModal(true)}
-                >
-                  View All Donations
-                </Button>
-                <DonationModal
-                  isOpen={showDonationModal}
-                  onClose={() => setShowDonationModal(false)}
-                  donations={mappedDonationData}
-                />
-              </div>
-            </CardContent>
-          </Card>
-        </div>
-
-        {/* Admin Action Cards */}
-        {/*<div className="mt-8 grid grid-cols-1 md:grid-cols-2 lg:grid-cols-3 gap-6">
-          <Card className="hover:shadow-lg transition-shadow cursor-pointer">
                         <CardHeader>
                             <CardTitle className="flex items-center">
                                 <Users className="mr-2 h-5 w-5" />
@@ -783,12 +406,13 @@
                             </CardDescription>
                         </CardHeader>
                         <CardContent>
-                            <Button className="w-full">Manage Users</Button>
-                        </CardContent>
-                    </Card>*/}
-
-          {/*<Card className="hover:shadow-lg transition-shadow cursor-pointer">
->>>>>>> 10671e5a
+                            <Button className="w-full hover:opacity-90" style={{ backgroundColor: '#8159A8', color: 'white' }}>
+                                Manage Users
+                            </Button>
+                        </CardContent>
+                    </Card>
+
+                    <Card className="hover:shadow-lg transition-shadow cursor-pointer">
                         <CardHeader>
                             <CardTitle className="flex items-center">
                                 <Shield className="mr-2 h-5 w-5" />
@@ -837,106 +461,97 @@
                                 View Analytics
                             </Button>
                         </CardContent>
-                    </Card>*/}
-
-          {/*<Card className="hover:shadow-lg transition-shadow cursor-pointer">
+                    </Card>
+
+                    <Card className="hover:shadow-lg transition-shadow cursor-pointer" onClick={() => window.open('/api-docs', '_blank')}>
                         <CardHeader>
                             <CardTitle className="flex items-center">
                                 <Globe className="mr-2 h-5 w-5" />
-                                API Management
+                                API Documentation
                             </CardTitle>
                             <CardDescription>
-                                Manage API keys, rate limits, and third-party integrations
+                                Interactive Swagger documentation for all API endpoints
                             </CardDescription>
                         </CardHeader>
                         <CardContent>
-                            <Button className="w-full">API Console</Button>
-                        </CardContent>
-                    </Card>
-        </div>
-
-        {/* System Overview 
-        <div className="mt-8 grid grid-cols-1 lg:grid-cols-2 gap-6">
-          <Card>
-            <CardHeader>
-              <CardTitle>System Health</CardTitle>
-              <CardDescription>
-                Real-time system performance metrics
-              </CardDescription>
-            </CardHeader>
-            <CardContent>
-              <div className="space-y-4">
-                <div className="flex justify-between">
-                  <span className="text-sm">CPU Usage</span>
-                  <span className="text-sm font-medium">
-                    {adminData?.systemHealth?.cpuUsage?.toFixed(1) || "0"}%
-                  </span>
-                </div>
-                <div className="flex justify-between">
-                  <span className="text-sm">Memory Usage</span>
-                  <span className="text-sm font-medium">
-                    {adminData?.systemHealth?.memoryUsage?.toFixed(1) || "0"}%
-                  </span>
-                </div>
-<<<<<<< HEAD
+                            <Button className="w-full hover:opacity-90" style={{ backgroundColor: '#8159A8', color: 'white' }}>
+                                View API Docs
+                            </Button>
+                        </CardContent>
+                    </Card>
+
+                    <Card className="hover:shadow-lg transition-shadow cursor-pointer">
+                        <CardHeader>
+                            <CardTitle className="flex items-center">
+                                <Settings className="mr-2 h-5 w-5" />
+                                System Configuration
+                            </CardTitle>
+                            <CardDescription>
+                                Configure global system settings and application parameters
+                            </CardDescription>
+                        </CardHeader>
+                        <CardContent>
+                            <Button className="w-full hover:opacity-90" style={{ backgroundColor: '#8159A8', color: 'white' }}>
+                                System Config
+                            </Button>
+                        </CardContent>
+                    </Card>
+                </div>
+
+                <div className="mt-8 grid grid-cols-1 lg:grid-cols-2 gap-6">
+                    <Card>
+                        <CardHeader>
+                            <CardTitle>System Health</CardTitle>
+                            <CardDescription>Real-time system performance metrics</CardDescription>
+                        </CardHeader>
+                        <CardContent>
+                            <div className="space-y-4">
+                                <div className="flex justify-between">
+                                    <span className="text-sm">CPU Usage</span>
+                                    <span className="text-sm font-medium">{adminData?.systemHealth?.cpuUsage?.toFixed(1) || '0'}%</span>
+                                </div>
+                                <div className="flex justify-between">
+                                    <span className="text-sm">Memory Usage</span>
+                                    <span className="text-sm font-medium">{adminData?.systemHealth?.memoryUsage?.toFixed(1) || '0'}%</span>
+                                </div>
+                                <div className="flex justify-between">
+                                    <span className="text-sm">Disk Usage</span>
+                                    <span className="text-sm font-medium">{adminData?.systemHealth?.diskUsage?.toFixed(1) || '0'}%</span>
+                                </div>
+                                <div className="flex justify-between">
+                                    <span className="text-sm">Network I/O</span>
+                                    <span className="text-sm font-medium">{adminData?.systemHealth?.networkIO || '0 MB/s'}</span>
+                                </div>
+                            </div>
+                        </CardContent>
+                    </Card>
+
+                    <Card>
+                        <CardHeader>
+                            <CardTitle>Recent System Events</CardTitle>
+                            <CardDescription>Important system events and alerts</CardDescription>
+                        </CardHeader>
+                        <CardContent>
+                            <div className="space-y-4">
+                                {adminData?.recentEvents?.map((event) => (
+                                    <div key={event.id} className="flex items-center space-x-4">
+                                        <div className={`w-2 h-2 rounded-full ${
+                                            event.type === "success" ? "bg-green-500" :
+                                            event.type === "warning" ? "bg-yellow-500" : "bg-blue-500"
+                                        }`}></div>
+                                        <div className="flex-1">
+                                            <p className="text-sm font-medium">{event.message}</p>
+                                            <p className="text-xs text-muted-foreground">{event.timestamp}</p>
+                                        </div>
+                                    </div>
+                                )) || (
+                                    <p className="text-sm text-muted-foreground">No recent events</p>
+                                )}
+                            </div>
+                        </CardContent>
+                    </Card>
+                </div>
             </main>
         </div>
     );
-=======
-                <div className="flex justify-between">
-                  <span className="text-sm">Disk Usage</span>
-                  <span className="text-sm font-medium">
-                    {adminData?.systemHealth?.diskUsage?.toFixed(1) || "0"}%
-                  </span>
-                </div>
-                <div className="flex justify-between">
-                  <span className="text-sm">Network I/O</span>
-                  <span className="text-sm font-medium">
-                    {adminData?.systemHealth?.networkIO || "0 MB/s"}
-                  </span>
-                </div>
-              </div>
-            </CardContent>
-          </Card>
-
-          <Card>
-            <CardHeader>
-              <CardTitle>Recent System Events</CardTitle>
-              <CardDescription>
-                Important system events and alerts
-              </CardDescription>
-            </CardHeader>
-            <CardContent>
-              <div className="space-y-4">
-                {adminData?.recentEvents?.map((event) => (
-                  <div key={event.id} className="flex items-center space-x-4">
-                    <div
-                      className={`w-2 h-2 rounded-full ${
-                        event.type === "success"
-                          ? "bg-green-500"
-                          : event.type === "warning"
-                          ? "bg-yellow-500"
-                          : "bg-blue-500"
-                      }`}
-                    ></div>
-                    <div className="flex-1">
-                      <p className="text-sm font-medium">{event.message}</p>
-                      <p className="text-xs text-muted-foreground">
-                        {event.timestamp}
-                      </p>
-                    </div>
-                  </div>
-                )) || (
-                  <p className="text-sm text-muted-foreground">
-                    No recent events
-                  </p>
-                )}
-              </div>
-            </CardContent>
-          </Card>
-        </div>*/}
-      </main>
-    </div>
-  );
->>>>>>> 10671e5a
 }